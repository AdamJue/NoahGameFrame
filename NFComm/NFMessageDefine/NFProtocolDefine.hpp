--- conflicted
+++ resolved
@@ -10,369 +10,6 @@
 #include <string>
 namespace NFrame
 {
-	class BigMapTile
-	{
-	public:
-		//Class name
-		static const std::string& ThisName(){ static std::string x = "BigMapTile"; return x; };		// IObject
-		static const std::string& CampID(){ static std::string x = "CampID"; return x; };// object
-		static const std::string& ClassName(){ static std::string x = "ClassName"; return x; };// string
-		static const std::string& ConfigID(){ static std::string x = "ConfigID"; return x; };// string
-		static const std::string& Connection(){ static std::string x = "Connection"; return x; };// int
-		static const std::string& Disable(){ static std::string x = "Disable"; return x; };// int
-		static const std::string& GMMoveTo(){ static std::string x = "GMMoveTo"; return x; };// vector3
-		static const std::string& GroupID(){ static std::string x = "GroupID"; return x; };// int
-		static const std::string& ID(){ static std::string x = "ID"; return x; };// string
-		static const std::string& MasterID(){ static std::string x = "MasterID"; return x; };// object
-		static const std::string& MoveTo(){ static std::string x = "MoveTo"; return x; };// vector3
-		static const std::string& Name(){ static std::string x = "Name"; return x; };// string
-		static const std::string& Position(){ static std::string x = "Position"; return x; };// vector3
-		static const std::string& SceneID(){ static std::string x = "SceneID"; return x; };// int
-		static const std::string& State(){ static std::string x = "State"; return x; };// int
-		// Property
-		static const std::string& Active(){ static std::string x = "Active"; return x; };// int
-		static const std::string& CityName(){ static std::string x = "CityName"; return x; };// string
-		static const std::string& Element(){ static std::string x = "Element"; return x; };// int
-		static const std::string& MapLevel(){ static std::string x = "MapLevel"; return x; };// int
-		static const std::string& OccupiedTime(){ static std::string x = "OccupiedTime"; return x; };// int
-		static const std::string& OccupierID(){ static std::string x = "OccupierID"; return x; };// object
-		static const std::string& OccupierName(){ static std::string x = "OccupierName"; return x; };// string
-		static const std::string& SpriteName(){ static std::string x = "SpriteName"; return x; };// string
-		static const std::string& TileBuildingCnfID(){ static std::string x = "TileBuildingCnfID"; return x; };// string
-		static const std::string& TileBuildingPos(){ static std::string x = "TileBuildingPos"; return x; };// string
-		static const std::string& TileCaveSceneID(){ static std::string x = "TileCaveSceneID"; return x; };// int
-		static const std::string& TileMineCnfID(){ static std::string x = "TileMineCnfID"; return x; };// string
-		static const std::string& TileMinePos(){ static std::string x = "TileMinePos"; return x; };// string
-		static const std::string& TileOutputGemCnfID(){ static std::string x = "TileOutputGemCnfID"; return x; };// string
-		static const std::string& TileOutputGemCount(){ static std::string x = "TileOutputGemCount"; return x; };// int
-		static const std::string& TileSceneID(){ static std::string x = "TileSceneID"; return x; };// int
-		static const std::string& X(){ static std::string x = "X"; return x; };// int
-		static const std::string& Z(){ static std::string x = "Z"; return x; };// int
-		// Record
-
-	};
-	class Buff
-	{
-	public:
-		//Class name
-		static const std::string& ThisName(){ static std::string x = "Buff"; return x; };		// IObject
-		static const std::string& CampID(){ static std::string x = "CampID"; return x; };// object
-		static const std::string& ClassName(){ static std::string x = "ClassName"; return x; };// string
-		static const std::string& ConfigID(){ static std::string x = "ConfigID"; return x; };// string
-		static const std::string& Connection(){ static std::string x = "Connection"; return x; };// int
-		static const std::string& Disable(){ static std::string x = "Disable"; return x; };// int
-		static const std::string& GMMoveTo(){ static std::string x = "GMMoveTo"; return x; };// vector3
-		static const std::string& GroupID(){ static std::string x = "GroupID"; return x; };// int
-		static const std::string& ID(){ static std::string x = "ID"; return x; };// string
-		static const std::string& MasterID(){ static std::string x = "MasterID"; return x; };// object
-		static const std::string& MoveTo(){ static std::string x = "MoveTo"; return x; };// vector3
-		static const std::string& Name(){ static std::string x = "Name"; return x; };// string
-		static const std::string& Position(){ static std::string x = "Position"; return x; };// vector3
-		static const std::string& SceneID(){ static std::string x = "SceneID"; return x; };// int
-		static const std::string& State(){ static std::string x = "State"; return x; };// int
-		// Property
-		static const std::string& DownSaveType(){ static std::string x = "DownSaveType"; return x; };// int
-		static const std::string& EffectClearOnDead(){ static std::string x = "EffectClearOnDead"; return x; };// int
-		static const std::string& EffectTimeInterval(){ static std::string x = "EffectTimeInterval"; return x; };// float
-		static const std::string& EffectTimeValue(){ static std::string x = "EffectTimeValue"; return x; };// int
-		static const std::string& EffectType(){ static std::string x = "EffectType"; return x; };// int
-		static const std::string& EffectValueReferType(){ static std::string x = "EffectValueReferType"; return x; };// int
-		static const std::string& EffectValueType(){ static std::string x = "EffectValueType"; return x; };// int
-		static const std::string& ReverseReferType(){ static std::string x = "ReverseReferType"; return x; };// int
-		static const std::string& WashGroupID(){ static std::string x = "WashGroupID"; return x; };// int
-		// Record
-
-	};
-	class ChessPool
-	{
-	public:
-		//Class name
-		static const std::string& ThisName(){ static std::string x = "ChessPool"; return x; };		// IObject
-		static const std::string& CampID(){ static std::string x = "CampID"; return x; };// object
-		static const std::string& ClassName(){ static std::string x = "ClassName"; return x; };// string
-		static const std::string& ConfigID(){ static std::string x = "ConfigID"; return x; };// string
-		static const std::string& Connection(){ static std::string x = "Connection"; return x; };// int
-		static const std::string& Disable(){ static std::string x = "Disable"; return x; };// int
-		static const std::string& GMMoveTo(){ static std::string x = "GMMoveTo"; return x; };// vector3
-		static const std::string& GroupID(){ static std::string x = "GroupID"; return x; };// int
-		static const std::string& ID(){ static std::string x = "ID"; return x; };// string
-		static const std::string& MasterID(){ static std::string x = "MasterID"; return x; };// object
-		static const std::string& MoveTo(){ static std::string x = "MoveTo"; return x; };// vector3
-		static const std::string& Name(){ static std::string x = "Name"; return x; };// string
-		static const std::string& Position(){ static std::string x = "Position"; return x; };// vector3
-		static const std::string& SceneID(){ static std::string x = "SceneID"; return x; };// int
-		static const std::string& State(){ static std::string x = "State"; return x; };// int
-		// Property
-		static const std::string& ItemConfigID(){ static std::string x = "ItemConfigID"; return x; };// string
-		static const std::string& Weight(){ static std::string x = "Weight"; return x; };// int
-		// Record
-
-	};
-	class Clan
-	{
-	public:
-		//Class name
-		static const std::string& ThisName(){ static std::string x = "Clan"; return x; };		// IObject
-		static const std::string& CampID(){ static std::string x = "CampID"; return x; };// object
-		static const std::string& ClassName(){ static std::string x = "ClassName"; return x; };// string
-		static const std::string& ConfigID(){ static std::string x = "ConfigID"; return x; };// string
-		static const std::string& Connection(){ static std::string x = "Connection"; return x; };// int
-		static const std::string& Disable(){ static std::string x = "Disable"; return x; };// int
-		static const std::string& GMMoveTo(){ static std::string x = "GMMoveTo"; return x; };// vector3
-		static const std::string& GroupID(){ static std::string x = "GroupID"; return x; };// int
-		static const std::string& ID(){ static std::string x = "ID"; return x; };// string
-		static const std::string& MasterID(){ static std::string x = "MasterID"; return x; };// object
-		static const std::string& MoveTo(){ static std::string x = "MoveTo"; return x; };// vector3
-		static const std::string& Name(){ static std::string x = "Name"; return x; };// string
-		static const std::string& Position(){ static std::string x = "Position"; return x; };// vector3
-		static const std::string& SceneID(){ static std::string x = "SceneID"; return x; };// int
-		static const std::string& State(){ static std::string x = "State"; return x; };// int
-		// Property
-		// Record
-		class Clan_AppyList
-		{
-		public:
-			//Class name
-			static const std::string& ThisName(){ static std::string x = "Clan_AppyList"; return x; };
-			static const int GUID = 0;//object
-			static const int Name = 1;//string
-			static const int Level = 2;//int
-			static const int VIP = 3;//int
-
-		};
-		class Clan_Building
-		{
-		public:
-			//Class name
-			static const std::string& ThisName(){ static std::string x = "Clan_Building"; return x; };
-			static const int GUID = 0;//object
-			static const int ConfigID = 1;//string
-			static const int Level = 2;//int
-			static const int Pos = 3;//vector3
-
-		};
-		class Clan_DefNPC
-		{
-		public:
-			//Class name
-			static const std::string& ThisName(){ static std::string x = "Clan_DefNPC"; return x; };
-			static const int GUID = 0;//object
-			static const int ConfigID = 1;//string
-			static const int Level = 2;//int
-			static const int Pos = 3;//vector3
-
-		};
-		class Clan_MemberList
-		{
-		public:
-			//Class name
-			static const std::string& ThisName(){ static std::string x = "Clan_MemberList"; return x; };
-			static const int GUID = 0;//object
-			static const int Name = 1;//string
-			static const int Level = 2;//int
-			static const int Job = 3;//int
-			static const int LastTime = 4;//string
-			static const int JoinTime = 5;//int
-			static const int BP = 6;//int
-			static const int Online = 7;//int
-			static const int Title = 8;//int
-			static const int TotalContribution = 9;//int
-			static const int Contribution = 10;//int
-
-		};
-		class Clan_Property
-		{
-		public:
-			//Class name
-			static const std::string& ThisName(){ static std::string x = "Clan_Property"; return x; };
-			static const int GUID = 0;//object
-			static const int Clan_Name = 1;//string
-			static const int Clan_PresidentID = 2;//object
-			static const int Clan_PresidentName = 3;//string
-			static const int Clan_Rank = 4;//int
-			static const int Clan_AD = 5;//string
-			static const int Clan_Desc = 6;//string
-			static const int Clan_Gold = 7;//int
-			static const int Clan_Level = 8;//int
-			static const int Clan_Icon = 9;//string
-			static const int Clan_CreateTime = 10;//int
-			static const int Clan_MapTileID = 11;//string
-			static const int Clan_GameID = 12;//int
-			static const int Steel = 13;//int
-			static const int Stone = 14;//int
-			static const int Wood = 15;//int
-			static const int Crystal = 16;//int
-			static const int SourceOfLife = 17;//int
-			static const int GemWind = 18;//int
-			static const int GemFire = 19;//int
-			static const int GemLight = 20;//int
-			static const int GemPoison = 21;//int
-			static const int GemDark = 22;//int
-			static const int GemIce = 23;//int
-
-		};
-		class Clan_Recommendation
-		{
-		public:
-			//Class name
-			static const std::string& ThisName(){ static std::string x = "Clan_Recommendation"; return x; };
-			static const int ClanID = 0;//object
-			static const int ClanName = 1;//string
-			static const int Leader = 2;//object
-			static const int LeaderName = 3;//string
-			static const int Level = 4;//object
-			static const int MemberCount = 5;//int
-			static const int MaxMemberCount = 6;//int
-
-		};
-		class Clan_SearchList
-		{
-		public:
-			//Class name
-			static const std::string& ThisName(){ static std::string x = "Clan_SearchList"; return x; };
-			static const int ClanID = 0;//object
-			static const int ClanName = 1;//string
-			static const int Leader = 2;//object
-			static const int LeaderName = 3;//string
-			static const int Level = 4;//int
-			static const int MemberCount = 5;//int
-			static const int MaxMemberCount = 6;//int
-
-		};
-		class Clan_WarApplyList
-		{
-		public:
-			//Class name
-			static const std::string& ThisName(){ static std::string x = "Clan_WarApplyList"; return x; };
-			static const int GUID = 0;//object
-			static const int AttackerClan = 1;//object
-			static const int AttackerClanName = 2;//string
-			static const int Money = 3;//int
-			static const int DefenderClan = 4;//object
-			static const int DefenderClanName = 5;//string
-			static const int MapTileID = 6;//string
-
-		};
-		class Clan_WarList
-		{
-		public:
-			//Class name
-			static const std::string& ThisName(){ static std::string x = "Clan_WarList"; return x; };
-			static const int GUID = 0;//object
-			static const int AttackerClan = 1;//object
-			static const int AttackerClanName = 2;//string
-			static const int Money = 3;//int
-			static const int Status = 4;//int
-			static const int AttackerWin = 5;//int
-			static const int DefenderClan = 6;//object
-			static const int DefenderClanName = 7;//string
-			static const int SetupTime = 8;//int
-			static const int FinishTime = 9;//int
-			static const int MapTileID = 10;//string
-
-		};
-		class Clan_WarNPC
-		{
-		public:
-			//Class name
-			static const std::string& ThisName(){ static std::string x = "Clan_WarNPC"; return x; };
-			static const int NPCID = 0;//object
-			static const int NPCConfigID = 1;//string
-			static const int Leader = 2;//object
-			static const int LeaderName = 3;//string
-			static const int Pos = 4;//vector3
-
-		};
-		class Clan_WarReceiveList
-		{
-		public:
-			//Class name
-			static const std::string& ThisName(){ static std::string x = "Clan_WarReceiveList"; return x; };
-			static const int GUID = 0;//object
-			static const int AttackerClan = 1;//object
-			static const int AttackerClanName = 2;//string
-			static const int Money = 3;//int
-			static const int DefenderClan = 4;//object
-			static const int DefenderClanName = 5;//string
-			static const int MapTileID = 6;//string
-
-		};
-		class Clan_WarResource
-		{
-		public:
-			//Class name
-			static const std::string& ThisName(){ static std::string x = "Clan_WarResource"; return x; };
-			static const int PlayerID = 0;//object
-			static const int Leader = 1;//object
-			static const int LeaderName = 2;//string
-			static const int Steel = 3;//int
-			static const int Wood = 4;//int
-			static const int Stone = 5;//int
-			static const int Crystal = 6;//int
-
-		};
-
-	};
-	class ClanConfig
-	{
-	public:
-		//Class name
-		static const std::string& ThisName(){ static std::string x = "ClanConfig"; return x; };		// IObject
-		static const std::string& CampID(){ static std::string x = "CampID"; return x; };// object
-		static const std::string& ClassName(){ static std::string x = "ClassName"; return x; };// string
-		static const std::string& ConfigID(){ static std::string x = "ConfigID"; return x; };// string
-		static const std::string& Connection(){ static std::string x = "Connection"; return x; };// int
-		static const std::string& Disable(){ static std::string x = "Disable"; return x; };// int
-		static const std::string& GMMoveTo(){ static std::string x = "GMMoveTo"; return x; };// vector3
-		static const std::string& GroupID(){ static std::string x = "GroupID"; return x; };// int
-		static const std::string& ID(){ static std::string x = "ID"; return x; };// string
-		static const std::string& MasterID(){ static std::string x = "MasterID"; return x; };// object
-		static const std::string& MoveTo(){ static std::string x = "MoveTo"; return x; };// vector3
-		static const std::string& Name(){ static std::string x = "Name"; return x; };// string
-		static const std::string& Position(){ static std::string x = "Position"; return x; };// vector3
-		static const std::string& SceneID(){ static std::string x = "SceneID"; return x; };// int
-		static const std::string& State(){ static std::string x = "State"; return x; };// int
-		// Property
-		static const std::string& DismissTime(){ static std::string x = "DismissTime"; return x; };// int
-		static const std::string& GuildLevel(){ static std::string x = "GuildLevel"; return x; };// int
-		static const std::string& Level(){ static std::string x = "Level"; return x; };// int
-		static const std::string& MAXBuilding(){ static std::string x = "MAXBuilding"; return x; };// int
-		static const std::string& MaxMember(){ static std::string x = "MaxMember"; return x; };// int
-		static const std::string& Money(){ static std::string x = "Money"; return x; };// int
-		static const std::string& VIP(){ static std::string x = "VIP"; return x; };// int
-		// Record
-
-	};
-	class ConsumeData
-	{
-	public:
-		//Class name
-		static const std::string& ThisName(){ static std::string x = "ConsumeData"; return x; };		// IObject
-		static const std::string& CampID(){ static std::string x = "CampID"; return x; };// object
-		static const std::string& ClassName(){ static std::string x = "ClassName"; return x; };// string
-		static const std::string& ConfigID(){ static std::string x = "ConfigID"; return x; };// string
-		static const std::string& Connection(){ static std::string x = "Connection"; return x; };// int
-		static const std::string& Disable(){ static std::string x = "Disable"; return x; };// int
-		static const std::string& GMMoveTo(){ static std::string x = "GMMoveTo"; return x; };// vector3
-		static const std::string& GroupID(){ static std::string x = "GroupID"; return x; };// int
-		static const std::string& ID(){ static std::string x = "ID"; return x; };// string
-		static const std::string& MasterID(){ static std::string x = "MasterID"; return x; };// object
-		static const std::string& MoveTo(){ static std::string x = "MoveTo"; return x; };// vector3
-		static const std::string& Name(){ static std::string x = "Name"; return x; };// string
-		static const std::string& Position(){ static std::string x = "Position"; return x; };// vector3
-		static const std::string& SceneID(){ static std::string x = "SceneID"; return x; };// int
-		static const std::string& State(){ static std::string x = "State"; return x; };// int
-		// Property
-		static const std::string& Diamond(){ static std::string x = "Diamond"; return x; };// int
-		static const std::string& EXP(){ static std::string x = "EXP"; return x; };// int
-		static const std::string& Gold(){ static std::string x = "Gold"; return x; };// int
-		static const std::string& HP(){ static std::string x = "HP"; return x; };// int
-		static const std::string& MP(){ static std::string x = "MP"; return x; };// int
-		static const std::string& SP(){ static std::string x = "SP"; return x; };// int
-		static const std::string& VIPEXP(){ static std::string x = "VIPEXP"; return x; };// int
-		// Record
-
-	};
 	class CooldownRecord
 	{
 	public:
@@ -499,35 +136,6 @@
 		};
 
 	};
-	class Exchange
-	{
-	public:
-		//Class name
-		static const std::string& ThisName(){ static std::string x = "Exchange"; return x; };		// IObject
-		static const std::string& CampID(){ static std::string x = "CampID"; return x; };// object
-		static const std::string& ClassName(){ static std::string x = "ClassName"; return x; };// string
-		static const std::string& ConfigID(){ static std::string x = "ConfigID"; return x; };// string
-		static const std::string& Connection(){ static std::string x = "Connection"; return x; };// int
-		static const std::string& Disable(){ static std::string x = "Disable"; return x; };// int
-		static const std::string& GMMoveTo(){ static std::string x = "GMMoveTo"; return x; };// vector3
-		static const std::string& GroupID(){ static std::string x = "GroupID"; return x; };// int
-		static const std::string& ID(){ static std::string x = "ID"; return x; };// string
-		static const std::string& MasterID(){ static std::string x = "MasterID"; return x; };// object
-		static const std::string& MoveTo(){ static std::string x = "MoveTo"; return x; };// vector3
-		static const std::string& Name(){ static std::string x = "Name"; return x; };// string
-		static const std::string& Position(){ static std::string x = "Position"; return x; };// vector3
-		static const std::string& SceneID(){ static std::string x = "SceneID"; return x; };// int
-		static const std::string& State(){ static std::string x = "State"; return x; };// int
-		// Property
-		static const std::string& ContributionPoint(){ static std::string x = "ContributionPoint"; return x; };// int
-		static const std::string& Crystal(){ static std::string x = "Crystal"; return x; };// int
-		static const std::string& ItemID(){ static std::string x = "ItemID"; return x; };// string
-		static const std::string& Steel(){ static std::string x = "Steel"; return x; };// int
-		static const std::string& Stone(){ static std::string x = "Stone"; return x; };// int
-		static const std::string& Wood(){ static std::string x = "Wood"; return x; };// int
-		// Record
-
-	};
 	class GM
 	{
 	public:
@@ -572,271 +180,77 @@
 		static const std::string& SceneID(){ static std::string x = "SceneID"; return x; };// int
 		static const std::string& State(){ static std::string x = "State"; return x; };// int
 		// Property
-		// Include Property, come from GroupMatch 
-		static const std::string& HoldTimeToWin(){ static std::string x = "HoldTimeToWin"; return x; };// int
-		static const std::string& MatchID(){ static std::string x = "MatchID"; return x; };// object
-		static const std::string& MatchPassTime(){ static std::string x = "MatchPassTime"; return x; };// int
-		// Include Property, come from Clan 
-		// Record
-		class MatchItem
-		{
-		public:
-			//Class name
-			static const std::string& ThisName(){ static std::string x = "MatchItem"; return x; };
-			static const int PlayerID = 0;//object
-			static const int Pos = 1;//vector3
-			static const int ConfigID = 2;//string
-
-		};
-		class MatchMember
-		{
-		public:
-			//Class name
-			static const std::string& ThisName(){ static std::string x = "MatchMember"; return x; };
-			static const int PlayerID = 0;//object
-			static const int Name = 1;//string
-			static const int TeamID = 2;//object
-			static const int K = 3;//int
-			static const int D = 4;//int
-			static const int A = 5;//int
-			static const int Diamond = 6;//int
-			static const int BetDiamond = 7;//int
-			static const int BetBattlePoint = 8;//int
-			static const int BattlePointIfLose = 9;//int
-			static const int WinBattlePoint = 10;//int
-			static const int MVP = 11;//int
-			static const int BuyBackCount = 12;//int
-			static const int FightHeroCnf = 13;//string
-			static const int HeroCnf1 = 14;//string
-			static const int HeroCnf2 = 15;//string
-			static const int HeroCnf3 = 16;//string
-			static const int HeroStar1 = 17;//int
-			static const int HeroStar2 = 18;//int
-			static const int HeroStar3 = 19;//int
-
-		};
-		class MatchTeam
-		{
-		public:
-			//Class name
-			static const std::string& ThisName(){ static std::string x = "MatchTeam"; return x; };
-			static const int TeamID = 0;//object
-			static const int LeaderID = 1;//object
-			static const int Diamond = 2;//int
-			static const int Win = 3;//int
-			static const int DiamondTime = 4;//int
-			static const int AvgBattlePoint = 5;//int
-
-		};
-		class Clan_AppyList
-		{
-		public:
-			//Class name
-			static const std::string& ThisName(){ static std::string x = "Clan_AppyList"; return x; };
-			static const int GUID = 0;//object
-			static const int Name = 1;//string
-			static const int Level = 2;//int
-			static const int VIP = 3;//int
-
-		};
-		class Clan_Building
-		{
-		public:
-			//Class name
-			static const std::string& ThisName(){ static std::string x = "Clan_Building"; return x; };
-			static const int GUID = 0;//object
-			static const int ConfigID = 1;//string
-			static const int Level = 2;//int
-			static const int Pos = 3;//vector3
-
-		};
-		class Clan_DefNPC
-		{
-		public:
-			//Class name
-			static const std::string& ThisName(){ static std::string x = "Clan_DefNPC"; return x; };
-			static const int GUID = 0;//object
-			static const int ConfigID = 1;//string
-			static const int Level = 2;//int
-			static const int Pos = 3;//vector3
-
-		};
-		class Clan_MemberList
-		{
-		public:
-			//Class name
-			static const std::string& ThisName(){ static std::string x = "Clan_MemberList"; return x; };
-			static const int GUID = 0;//object
-			static const int Name = 1;//string
-			static const int Level = 2;//int
-			static const int Job = 3;//int
-			static const int LastTime = 4;//string
-			static const int JoinTime = 5;//int
-			static const int BP = 6;//int
-			static const int Online = 7;//int
-			static const int Title = 8;//int
-			static const int TotalContribution = 9;//int
-			static const int Contribution = 10;//int
-
-		};
-		class Clan_Property
-		{
-		public:
-			//Class name
-			static const std::string& ThisName(){ static std::string x = "Clan_Property"; return x; };
-			static const int GUID = 0;//object
-			static const int Clan_Name = 1;//string
-			static const int Clan_PresidentID = 2;//object
-			static const int Clan_PresidentName = 3;//string
-			static const int Clan_Rank = 4;//int
-			static const int Clan_AD = 5;//string
-			static const int Clan_Desc = 6;//string
-			static const int Clan_Gold = 7;//int
-			static const int Clan_Level = 8;//int
-			static const int Clan_Icon = 9;//string
-			static const int Clan_CreateTime = 10;//int
-			static const int Clan_MapTileID = 11;//string
-			static const int Clan_GameID = 12;//int
-			static const int Steel = 13;//int
-			static const int Stone = 14;//int
-			static const int Wood = 15;//int
-			static const int Crystal = 16;//int
-			static const int SourceOfLife = 17;//int
-			static const int GemWind = 18;//int
-			static const int GemFire = 19;//int
-			static const int GemLight = 20;//int
-			static const int GemPoison = 21;//int
-			static const int GemDark = 22;//int
-			static const int GemIce = 23;//int
-
-		};
-		class Clan_Recommendation
-		{
-		public:
-			//Class name
-			static const std::string& ThisName(){ static std::string x = "Clan_Recommendation"; return x; };
-			static const int ClanID = 0;//object
-			static const int ClanName = 1;//string
-			static const int Leader = 2;//object
-			static const int LeaderName = 3;//string
-			static const int Level = 4;//object
-			static const int MemberCount = 5;//int
-			static const int MaxMemberCount = 6;//int
-
-		};
-		class Clan_SearchList
-		{
-		public:
-			//Class name
-			static const std::string& ThisName(){ static std::string x = "Clan_SearchList"; return x; };
-			static const int ClanID = 0;//object
-			static const int ClanName = 1;//string
-			static const int Leader = 2;//object
-			static const int LeaderName = 3;//string
-			static const int Level = 4;//int
-			static const int MemberCount = 5;//int
-			static const int MaxMemberCount = 6;//int
-
-		};
-		class Clan_WarApplyList
-		{
-		public:
-			//Class name
-			static const std::string& ThisName(){ static std::string x = "Clan_WarApplyList"; return x; };
-			static const int GUID = 0;//object
-			static const int AttackerClan = 1;//object
-			static const int AttackerClanName = 2;//string
-			static const int Money = 3;//int
-			static const int DefenderClan = 4;//object
-			static const int DefenderClanName = 5;//string
-			static const int MapTileID = 6;//string
-
-		};
-		class Clan_WarList
-		{
-		public:
-			//Class name
-			static const std::string& ThisName(){ static std::string x = "Clan_WarList"; return x; };
-			static const int GUID = 0;//object
-			static const int AttackerClan = 1;//object
-			static const int AttackerClanName = 2;//string
-			static const int Money = 3;//int
-			static const int Status = 4;//int
-			static const int AttackerWin = 5;//int
-			static const int DefenderClan = 6;//object
-			static const int DefenderClanName = 7;//string
-			static const int SetupTime = 8;//int
-			static const int FinishTime = 9;//int
-			static const int MapTileID = 10;//string
-
-		};
-		class Clan_WarNPC
-		{
-		public:
-			//Class name
-			static const std::string& ThisName(){ static std::string x = "Clan_WarNPC"; return x; };
-			static const int NPCID = 0;//object
-			static const int NPCConfigID = 1;//string
-			static const int Leader = 2;//object
-			static const int LeaderName = 3;//string
-			static const int Pos = 4;//vector3
-
-		};
-		class Clan_WarReceiveList
-		{
-		public:
-			//Class name
-			static const std::string& ThisName(){ static std::string x = "Clan_WarReceiveList"; return x; };
-			static const int GUID = 0;//object
-			static const int AttackerClan = 1;//object
-			static const int AttackerClanName = 2;//string
-			static const int Money = 3;//int
-			static const int DefenderClan = 4;//object
-			static const int DefenderClanName = 5;//string
-			static const int MapTileID = 6;//string
-
-		};
-		class Clan_WarResource
-		{
-		public:
-			//Class name
-			static const std::string& ThisName(){ static std::string x = "Clan_WarResource"; return x; };
-			static const int PlayerID = 0;//object
-			static const int Leader = 1;//object
-			static const int LeaderName = 2;//string
-			static const int Steel = 3;//int
-			static const int Wood = 4;//int
-			static const int Stone = 5;//int
-			static const int Crystal = 6;//int
-
-		};
-
-	};
-	class GroupMatch
-	{
-	public:
-		//Class name
-		static const std::string& ThisName(){ static std::string x = "GroupMatch"; return x; };		// IObject
-		static const std::string& CampID(){ static std::string x = "CampID"; return x; };// object
-		static const std::string& ClassName(){ static std::string x = "ClassName"; return x; };// string
-		static const std::string& ConfigID(){ static std::string x = "ConfigID"; return x; };// string
-		static const std::string& Connection(){ static std::string x = "Connection"; return x; };// int
-		static const std::string& Disable(){ static std::string x = "Disable"; return x; };// int
-		static const std::string& GMMoveTo(){ static std::string x = "GMMoveTo"; return x; };// vector3
-		static const std::string& GroupID(){ static std::string x = "GroupID"; return x; };// int
-		static const std::string& ID(){ static std::string x = "ID"; return x; };// string
-		static const std::string& MasterID(){ static std::string x = "MasterID"; return x; };// object
-		static const std::string& MoveTo(){ static std::string x = "MoveTo"; return x; };// vector3
-		static const std::string& Name(){ static std::string x = "Name"; return x; };// string
-		static const std::string& Position(){ static std::string x = "Position"; return x; };// vector3
-		static const std::string& SceneID(){ static std::string x = "SceneID"; return x; };// int
-		static const std::string& State(){ static std::string x = "State"; return x; };// int
-		// Property
-<<<<<<< HEAD
-		static const std::string& HoldTimeToWin(){ static std::string x = "HoldTimeToWin"; return x; };// int
-		static const std::string& MatchID(){ static std::string x = "MatchID"; return x; };// object
-		static const std::string& MatchPassTime(){ static std::string x = "MatchPassTime"; return x; };// int
-=======
+		// Record
+
+	};
+	class IObject
+	{
+	public:
+		//Class name
+		static const std::string& ThisName(){ static std::string x = "IObject"; return x; };		// Property
+		static const std::string& CampID(){ static std::string x = "CampID"; return x; };// object
+		static const std::string& ClassName(){ static std::string x = "ClassName"; return x; };// string
+		static const std::string& ConfigID(){ static std::string x = "ConfigID"; return x; };// string
+		static const std::string& Connection(){ static std::string x = "Connection"; return x; };// int
+		static const std::string& Disable(){ static std::string x = "Disable"; return x; };// int
+		static const std::string& GMMoveTo(){ static std::string x = "GMMoveTo"; return x; };// vector3
+		static const std::string& GroupID(){ static std::string x = "GroupID"; return x; };// int
+		static const std::string& ID(){ static std::string x = "ID"; return x; };// string
+		static const std::string& MasterID(){ static std::string x = "MasterID"; return x; };// object
+		static const std::string& MoveTo(){ static std::string x = "MoveTo"; return x; };// vector3
+		static const std::string& Name(){ static std::string x = "Name"; return x; };// string
+		static const std::string& Position(){ static std::string x = "Position"; return x; };// vector3
+		static const std::string& SceneID(){ static std::string x = "SceneID"; return x; };// int
+		static const std::string& State(){ static std::string x = "State"; return x; };// int
+		// Record
+
+	};
+	class InitProperty
+	{
+	public:
+		//Class name
+		static const std::string& ThisName(){ static std::string x = "InitProperty"; return x; };		// IObject
+		static const std::string& CampID(){ static std::string x = "CampID"; return x; };// object
+		static const std::string& ClassName(){ static std::string x = "ClassName"; return x; };// string
+		static const std::string& ConfigID(){ static std::string x = "ConfigID"; return x; };// string
+		static const std::string& Connection(){ static std::string x = "Connection"; return x; };// int
+		static const std::string& Disable(){ static std::string x = "Disable"; return x; };// int
+		static const std::string& GMMoveTo(){ static std::string x = "GMMoveTo"; return x; };// vector3
+		static const std::string& GroupID(){ static std::string x = "GroupID"; return x; };// int
+		static const std::string& ID(){ static std::string x = "ID"; return x; };// string
+		static const std::string& MasterID(){ static std::string x = "MasterID"; return x; };// object
+		static const std::string& MoveTo(){ static std::string x = "MoveTo"; return x; };// vector3
+		static const std::string& Name(){ static std::string x = "Name"; return x; };// string
+		static const std::string& Position(){ static std::string x = "Position"; return x; };// vector3
+		static const std::string& SceneID(){ static std::string x = "SceneID"; return x; };// int
+		static const std::string& State(){ static std::string x = "State"; return x; };// int
+		// Property
+		static const std::string& HeroConfigID(){ static std::string x = "HeroConfigID"; return x; };// string
+		static const std::string& Job(){ static std::string x = "Job"; return x; };// int
+		static const std::string& Level(){ static std::string x = "Level"; return x; };// int
+		// Record
+
+	};
+	class Item
+	{
+	public:
+		//Class name
+		static const std::string& ThisName(){ static std::string x = "Item"; return x; };		// IObject
+		static const std::string& CampID(){ static std::string x = "CampID"; return x; };// object
+		static const std::string& ClassName(){ static std::string x = "ClassName"; return x; };// string
+		static const std::string& ConfigID(){ static std::string x = "ConfigID"; return x; };// string
+		static const std::string& Connection(){ static std::string x = "Connection"; return x; };// int
+		static const std::string& Disable(){ static std::string x = "Disable"; return x; };// int
+		static const std::string& GMMoveTo(){ static std::string x = "GMMoveTo"; return x; };// vector3
+		static const std::string& GroupID(){ static std::string x = "GroupID"; return x; };// int
+		static const std::string& ID(){ static std::string x = "ID"; return x; };// string
+		static const std::string& MasterID(){ static std::string x = "MasterID"; return x; };// object
+		static const std::string& MoveTo(){ static std::string x = "MoveTo"; return x; };// vector3
+		static const std::string& Name(){ static std::string x = "Name"; return x; };// string
+		static const std::string& Position(){ static std::string x = "Position"; return x; };// vector3
+		static const std::string& SceneID(){ static std::string x = "SceneID"; return x; };// int
+		static const std::string& State(){ static std::string x = "State"; return x; };// int
+		// Property
 		static const std::string& AwardData(){ static std::string x = "AwardData"; return x; };// string
 		static const std::string& AwardProperty(){ static std::string x = "AwardProperty"; return x; };// string
 		static const std::string& AwardPropertyValue(){ static std::string x = "AwardPropertyValue"; return x; };// int
@@ -856,407 +270,6 @@
 		static const std::string& Script(){ static std::string x = "Script"; return x; };// string
 		static const std::string& ShowName(){ static std::string x = "ShowName"; return x; };// string
 		static const std::string& SpriteFile(){ static std::string x = "SpriteFile"; return x; };// string
->>>>>>> 67c21281
-		// Record
-		class MatchItem
-		{
-		public:
-			//Class name
-			static const std::string& ThisName(){ static std::string x = "MatchItem"; return x; };
-			static const int PlayerID = 0;//object
-			static const int Pos = 1;//vector3
-			static const int ConfigID = 2;//string
-
-		};
-		class MatchMember
-		{
-		public:
-			//Class name
-			static const std::string& ThisName(){ static std::string x = "MatchMember"; return x; };
-			static const int PlayerID = 0;//object
-			static const int Name = 1;//string
-			static const int TeamID = 2;//object
-			static const int K = 3;//int
-			static const int D = 4;//int
-			static const int A = 5;//int
-			static const int Diamond = 6;//int
-			static const int BetDiamond = 7;//int
-			static const int BetBattlePoint = 8;//int
-			static const int BattlePointIfLose = 9;//int
-			static const int WinBattlePoint = 10;//int
-			static const int MVP = 11;//int
-			static const int BuyBackCount = 12;//int
-			static const int FightHeroCnf = 13;//string
-			static const int HeroCnf1 = 14;//string
-			static const int HeroCnf2 = 15;//string
-			static const int HeroCnf3 = 16;//string
-			static const int HeroStar1 = 17;//int
-			static const int HeroStar2 = 18;//int
-			static const int HeroStar3 = 19;//int
-
-		};
-		class MatchTeam
-		{
-		public:
-			//Class name
-			static const std::string& ThisName(){ static std::string x = "MatchTeam"; return x; };
-			static const int TeamID = 0;//object
-			static const int LeaderID = 1;//object
-			static const int Diamond = 2;//int
-			static const int Win = 3;//int
-			static const int DiamondTime = 4;//int
-			static const int AvgBattlePoint = 5;//int
-
-		};
-
-	};
-	class IObject
-	{
-	public:
-		//Class name
-		static const std::string& ThisName(){ static std::string x = "IObject"; return x; };		// Property
-		static const std::string& CampID(){ static std::string x = "CampID"; return x; };// object
-		static const std::string& ClassName(){ static std::string x = "ClassName"; return x; };// string
-		static const std::string& ConfigID(){ static std::string x = "ConfigID"; return x; };// string
-		static const std::string& Connection(){ static std::string x = "Connection"; return x; };// int
-		static const std::string& Disable(){ static std::string x = "Disable"; return x; };// int
-		static const std::string& GMMoveTo(){ static std::string x = "GMMoveTo"; return x; };// vector3
-		static const std::string& GroupID(){ static std::string x = "GroupID"; return x; };// int
-		static const std::string& ID(){ static std::string x = "ID"; return x; };// string
-		static const std::string& MasterID(){ static std::string x = "MasterID"; return x; };// object
-		static const std::string& MoveTo(){ static std::string x = "MoveTo"; return x; };// vector3
-		static const std::string& Name(){ static std::string x = "Name"; return x; };// string
-		static const std::string& Position(){ static std::string x = "Position"; return x; };// vector3
-		static const std::string& SceneID(){ static std::string x = "SceneID"; return x; };// int
-		static const std::string& State(){ static std::string x = "State"; return x; };// int
-		// Record
-
-	};
-	class Include
-	{
-	public:
-		//Class name
-		static const std::string& ThisName(){ static std::string x = "Include"; return x; };		// IObject
-		static const std::string& CampID(){ static std::string x = "CampID"; return x; };// object
-		static const std::string& ClassName(){ static std::string x = "ClassName"; return x; };// string
-		static const std::string& ConfigID(){ static std::string x = "ConfigID"; return x; };// string
-		static const std::string& Connection(){ static std::string x = "Connection"; return x; };// int
-		static const std::string& Disable(){ static std::string x = "Disable"; return x; };// int
-		static const std::string& GMMoveTo(){ static std::string x = "GMMoveTo"; return x; };// vector3
-		static const std::string& GroupID(){ static std::string x = "GroupID"; return x; };// int
-		static const std::string& ID(){ static std::string x = "ID"; return x; };// string
-		static const std::string& MasterID(){ static std::string x = "MasterID"; return x; };// object
-		static const std::string& MoveTo(){ static std::string x = "MoveTo"; return x; };// vector3
-		static const std::string& Name(){ static std::string x = "Name"; return x; };// string
-		static const std::string& Position(){ static std::string x = "Position"; return x; };// vector3
-		static const std::string& SceneID(){ static std::string x = "SceneID"; return x; };// int
-		static const std::string& State(){ static std::string x = "State"; return x; };// int
-		// Property
-		// Include Property, come from GroupMatch 
-		static const std::string& HoldTimeToWin(){ static std::string x = "HoldTimeToWin"; return x; };// int
-		static const std::string& MatchID(){ static std::string x = "MatchID"; return x; };// object
-		static const std::string& MatchPassTime(){ static std::string x = "MatchPassTime"; return x; };// int
-		// Include Property, come from Clan 
-		// Record
-		class MatchItem
-		{
-		public:
-			//Class name
-			static const std::string& ThisName(){ static std::string x = "MatchItem"; return x; };
-			static const int PlayerID = 0;//object
-			static const int Pos = 1;//vector3
-			static const int ConfigID = 2;//string
-
-		};
-		class MatchMember
-		{
-		public:
-			//Class name
-			static const std::string& ThisName(){ static std::string x = "MatchMember"; return x; };
-			static const int PlayerID = 0;//object
-			static const int Name = 1;//string
-			static const int TeamID = 2;//object
-			static const int K = 3;//int
-			static const int D = 4;//int
-			static const int A = 5;//int
-			static const int Diamond = 6;//int
-			static const int BetDiamond = 7;//int
-			static const int BetBattlePoint = 8;//int
-			static const int BattlePointIfLose = 9;//int
-			static const int WinBattlePoint = 10;//int
-			static const int MVP = 11;//int
-			static const int BuyBackCount = 12;//int
-			static const int FightHeroCnf = 13;//string
-			static const int HeroCnf1 = 14;//string
-			static const int HeroCnf2 = 15;//string
-			static const int HeroCnf3 = 16;//string
-			static const int HeroStar1 = 17;//int
-			static const int HeroStar2 = 18;//int
-			static const int HeroStar3 = 19;//int
-
-		};
-		class MatchTeam
-		{
-		public:
-			//Class name
-			static const std::string& ThisName(){ static std::string x = "MatchTeam"; return x; };
-			static const int TeamID = 0;//object
-			static const int LeaderID = 1;//object
-			static const int Diamond = 2;//int
-			static const int Win = 3;//int
-			static const int DiamondTime = 4;//int
-			static const int AvgBattlePoint = 5;//int
-
-		};
-		class Clan_AppyList
-		{
-		public:
-			//Class name
-			static const std::string& ThisName(){ static std::string x = "Clan_AppyList"; return x; };
-			static const int GUID = 0;//object
-			static const int Name = 1;//string
-			static const int Level = 2;//int
-			static const int VIP = 3;//int
-
-		};
-		class Clan_Building
-		{
-		public:
-			//Class name
-			static const std::string& ThisName(){ static std::string x = "Clan_Building"; return x; };
-			static const int GUID = 0;//object
-			static const int ConfigID = 1;//string
-			static const int Level = 2;//int
-			static const int Pos = 3;//vector3
-
-		};
-		class Clan_DefNPC
-		{
-		public:
-			//Class name
-			static const std::string& ThisName(){ static std::string x = "Clan_DefNPC"; return x; };
-			static const int GUID = 0;//object
-			static const int ConfigID = 1;//string
-			static const int Level = 2;//int
-			static const int Pos = 3;//vector3
-
-		};
-		class Clan_MemberList
-		{
-		public:
-			//Class name
-			static const std::string& ThisName(){ static std::string x = "Clan_MemberList"; return x; };
-			static const int GUID = 0;//object
-			static const int Name = 1;//string
-			static const int Level = 2;//int
-			static const int Job = 3;//int
-			static const int LastTime = 4;//string
-			static const int JoinTime = 5;//int
-			static const int BP = 6;//int
-			static const int Online = 7;//int
-			static const int Title = 8;//int
-			static const int TotalContribution = 9;//int
-			static const int Contribution = 10;//int
-
-		};
-		class Clan_Property
-		{
-		public:
-			//Class name
-			static const std::string& ThisName(){ static std::string x = "Clan_Property"; return x; };
-			static const int GUID = 0;//object
-			static const int Clan_Name = 1;//string
-			static const int Clan_PresidentID = 2;//object
-			static const int Clan_PresidentName = 3;//string
-			static const int Clan_Rank = 4;//int
-			static const int Clan_AD = 5;//string
-			static const int Clan_Desc = 6;//string
-			static const int Clan_Gold = 7;//int
-			static const int Clan_Level = 8;//int
-			static const int Clan_Icon = 9;//string
-			static const int Clan_CreateTime = 10;//int
-			static const int Clan_MapTileID = 11;//string
-			static const int Clan_GameID = 12;//int
-			static const int Steel = 13;//int
-			static const int Stone = 14;//int
-			static const int Wood = 15;//int
-			static const int Crystal = 16;//int
-			static const int SourceOfLife = 17;//int
-			static const int GemWind = 18;//int
-			static const int GemFire = 19;//int
-			static const int GemLight = 20;//int
-			static const int GemPoison = 21;//int
-			static const int GemDark = 22;//int
-			static const int GemIce = 23;//int
-
-		};
-		class Clan_Recommendation
-		{
-		public:
-			//Class name
-			static const std::string& ThisName(){ static std::string x = "Clan_Recommendation"; return x; };
-			static const int ClanID = 0;//object
-			static const int ClanName = 1;//string
-			static const int Leader = 2;//object
-			static const int LeaderName = 3;//string
-			static const int Level = 4;//object
-			static const int MemberCount = 5;//int
-			static const int MaxMemberCount = 6;//int
-
-		};
-		class Clan_SearchList
-		{
-		public:
-			//Class name
-			static const std::string& ThisName(){ static std::string x = "Clan_SearchList"; return x; };
-			static const int ClanID = 0;//object
-			static const int ClanName = 1;//string
-			static const int Leader = 2;//object
-			static const int LeaderName = 3;//string
-			static const int Level = 4;//int
-			static const int MemberCount = 5;//int
-			static const int MaxMemberCount = 6;//int
-
-		};
-		class Clan_WarApplyList
-		{
-		public:
-			//Class name
-			static const std::string& ThisName(){ static std::string x = "Clan_WarApplyList"; return x; };
-			static const int GUID = 0;//object
-			static const int AttackerClan = 1;//object
-			static const int AttackerClanName = 2;//string
-			static const int Money = 3;//int
-			static const int DefenderClan = 4;//object
-			static const int DefenderClanName = 5;//string
-			static const int MapTileID = 6;//string
-
-		};
-		class Clan_WarList
-		{
-		public:
-			//Class name
-			static const std::string& ThisName(){ static std::string x = "Clan_WarList"; return x; };
-			static const int GUID = 0;//object
-			static const int AttackerClan = 1;//object
-			static const int AttackerClanName = 2;//string
-			static const int Money = 3;//int
-			static const int Status = 4;//int
-			static const int AttackerWin = 5;//int
-			static const int DefenderClan = 6;//object
-			static const int DefenderClanName = 7;//string
-			static const int SetupTime = 8;//int
-			static const int FinishTime = 9;//int
-			static const int MapTileID = 10;//string
-
-		};
-		class Clan_WarNPC
-		{
-		public:
-			//Class name
-			static const std::string& ThisName(){ static std::string x = "Clan_WarNPC"; return x; };
-			static const int NPCID = 0;//object
-			static const int NPCConfigID = 1;//string
-			static const int Leader = 2;//object
-			static const int LeaderName = 3;//string
-			static const int Pos = 4;//vector3
-
-		};
-		class Clan_WarReceiveList
-		{
-		public:
-			//Class name
-			static const std::string& ThisName(){ static std::string x = "Clan_WarReceiveList"; return x; };
-			static const int GUID = 0;//object
-			static const int AttackerClan = 1;//object
-			static const int AttackerClanName = 2;//string
-			static const int Money = 3;//int
-			static const int DefenderClan = 4;//object
-			static const int DefenderClanName = 5;//string
-			static const int MapTileID = 6;//string
-
-		};
-		class Clan_WarResource
-		{
-		public:
-			//Class name
-			static const std::string& ThisName(){ static std::string x = "Clan_WarResource"; return x; };
-			static const int PlayerID = 0;//object
-			static const int Leader = 1;//object
-			static const int LeaderName = 2;//string
-			static const int Steel = 3;//int
-			static const int Wood = 4;//int
-			static const int Stone = 5;//int
-			static const int Crystal = 6;//int
-
-		};
-
-	};
-	class InitProperty
-	{
-	public:
-		//Class name
-		static const std::string& ThisName(){ static std::string x = "InitProperty"; return x; };		// IObject
-		static const std::string& CampID(){ static std::string x = "CampID"; return x; };// object
-		static const std::string& ClassName(){ static std::string x = "ClassName"; return x; };// string
-		static const std::string& ConfigID(){ static std::string x = "ConfigID"; return x; };// string
-		static const std::string& Connection(){ static std::string x = "Connection"; return x; };// int
-		static const std::string& Disable(){ static std::string x = "Disable"; return x; };// int
-		static const std::string& GMMoveTo(){ static std::string x = "GMMoveTo"; return x; };// vector3
-		static const std::string& GroupID(){ static std::string x = "GroupID"; return x; };// int
-		static const std::string& ID(){ static std::string x = "ID"; return x; };// string
-		static const std::string& MasterID(){ static std::string x = "MasterID"; return x; };// object
-		static const std::string& MoveTo(){ static std::string x = "MoveTo"; return x; };// vector3
-		static const std::string& Name(){ static std::string x = "Name"; return x; };// string
-		static const std::string& Position(){ static std::string x = "Position"; return x; };// vector3
-		static const std::string& SceneID(){ static std::string x = "SceneID"; return x; };// int
-		static const std::string& State(){ static std::string x = "State"; return x; };// int
-		// Property
-		static const std::string& HeroConfigID(){ static std::string x = "HeroConfigID"; return x; };// string
-		static const std::string& Job(){ static std::string x = "Job"; return x; };// int
-		static const std::string& Level(){ static std::string x = "Level"; return x; };// int
-		// Record
-
-	};
-	class Item
-	{
-	public:
-		//Class name
-		static const std::string& ThisName(){ static std::string x = "Item"; return x; };		// IObject
-		static const std::string& CampID(){ static std::string x = "CampID"; return x; };// object
-		static const std::string& ClassName(){ static std::string x = "ClassName"; return x; };// string
-		static const std::string& ConfigID(){ static std::string x = "ConfigID"; return x; };// string
-		static const std::string& Connection(){ static std::string x = "Connection"; return x; };// int
-		static const std::string& Disable(){ static std::string x = "Disable"; return x; };// int
-		static const std::string& GMMoveTo(){ static std::string x = "GMMoveTo"; return x; };// vector3
-		static const std::string& GroupID(){ static std::string x = "GroupID"; return x; };// int
-		static const std::string& ID(){ static std::string x = "ID"; return x; };// string
-		static const std::string& MasterID(){ static std::string x = "MasterID"; return x; };// object
-		static const std::string& MoveTo(){ static std::string x = "MoveTo"; return x; };// vector3
-		static const std::string& Name(){ static std::string x = "Name"; return x; };// string
-		static const std::string& Position(){ static std::string x = "Position"; return x; };// vector3
-		static const std::string& SceneID(){ static std::string x = "SceneID"; return x; };// int
-		static const std::string& State(){ static std::string x = "State"; return x; };// int
-		// Property
-		static const std::string& AwardData(){ static std::string x = "AwardData"; return x; };// string
-		static const std::string& AwardProperty(){ static std::string x = "AwardProperty"; return x; };// string
-		static const std::string& AwardPropertyValue(){ static std::string x = "AwardPropertyValue"; return x; };// int
-		static const std::string& BuyPrice(){ static std::string x = "BuyPrice"; return x; };// int
-		static const std::string& ConsumeData(){ static std::string x = "ConsumeData"; return x; };// string
-		static const std::string& CoolDownTime(){ static std::string x = "CoolDownTime"; return x; };// float
-		static const std::string& DescID(){ static std::string x = "DescID"; return x; };// string
-		static const std::string& EffectData(){ static std::string x = "EffectData"; return x; };// string
-		static const std::string& Extend(){ static std::string x = "Extend"; return x; };// string
-		static const std::string& Icon(){ static std::string x = "Icon"; return x; };// string
-		static const std::string& ItemSubType(){ static std::string x = "ItemSubType"; return x; };// int
-		static const std::string& ItemType(){ static std::string x = "ItemType"; return x; };// int
-		static const std::string& Job(){ static std::string x = "Job"; return x; };// string
-		static const std::string& Level(){ static std::string x = "Level"; return x; };// int
-		static const std::string& Quality(){ static std::string x = "Quality"; return x; };// int
-		static const std::string& SalePrice(){ static std::string x = "SalePrice"; return x; };// int
-		static const std::string& Script(){ static std::string x = "Script"; return x; };// string
-		static const std::string& ShowName(){ static std::string x = "ShowName"; return x; };// string
-		static const std::string& SpriteFile(){ static std::string x = "SpriteFile"; return x; };// string
 		// Record
 
 	};
@@ -1308,18 +321,14 @@
 		static const std::string& State(){ static std::string x = "State"; return x; };// int
 		// Property
 		static const std::string& CommonCD(){ static std::string x = "CommonCD"; return x; };// float
-		static const std::string& ConsumeData(){ static std::string x = "ConsumeData"; return x; };// string
 		static const std::string& DescID(){ static std::string x = "DescID"; return x; };// string
-		static const std::string& Diamond(){ static std::string x = "Diamond"; return x; };// int
 		static const std::string& DropPackList(){ static std::string x = "DropPackList"; return x; };// string
 		static const std::string& DropProbability(){ static std::string x = "DropProbability"; return x; };// int
 		static const std::string& EXP(){ static std::string x = "EXP"; return x; };// int
 		static const std::string& EffectData(){ static std::string x = "EffectData"; return x; };// string
-		static const std::string& FearOfFire(){ static std::string x = "FearOfFire"; return x; };// int
 		static const std::string& Gold(){ static std::string x = "Gold"; return x; };// int
 		static const std::string& HP(){ static std::string x = "HP"; return x; };// int
 		static const std::string& Height(){ static std::string x = "Height"; return x; };// float
-		static const std::string& HeroStar(){ static std::string x = "HeroStar"; return x; };// int
 		static const std::string& Icon(){ static std::string x = "Icon"; return x; };// string
 		static const std::string& LastAttacker(){ static std::string x = "LastAttacker"; return x; };// object
 		static const std::string& Level(){ static std::string x = "Level"; return x; };// int
@@ -1338,9 +347,6 @@
 		static const std::string& SkillSpecial2(){ static std::string x = "SkillSpecial2"; return x; };// string
 		static const std::string& SkillTHUMP(){ static std::string x = "SkillTHUMP"; return x; };// string
 		static const std::string& SpriteFile(){ static std::string x = "SpriteFile"; return x; };// string
-		static const std::string& TargetX(){ static std::string x = "TargetX"; return x; };// float
-		static const std::string& TargetY(){ static std::string x = "TargetY"; return x; };// float
-		static const std::string& Width(){ static std::string x = "Width"; return x; };// float
 		// Include Property, come from EffectData 
 		static const std::string& ATK_DARK(){ static std::string x = "ATK_DARK"; return x; };// int
 		static const std::string& ATK_FIRE(){ static std::string x = "ATK_FIRE"; return x; };// int
@@ -1473,877 +479,6 @@
 		static const std::string& SceneID(){ static std::string x = "SceneID"; return x; };// int
 		static const std::string& State(){ static std::string x = "State"; return x; };// int
 		// Property
-		static const std::string& Account(){ static std::string x = "Account"; return x; };// string
-		static const std::string& BattlePoint(){ static std::string x = "BattlePoint"; return x; };// int
-		static const std::string& ConnectKey(){ static std::string x = "ConnectKey"; return x; };// string
-		static const std::string& Diamond(){ static std::string x = "Diamond"; return x; };// int
-		static const std::string& EXP(){ static std::string x = "EXP"; return x; };// int
-		static const std::string& GMLevel(){ static std::string x = "GMLevel"; return x; };// int
-		static const std::string& GameID(){ static std::string x = "GameID"; return x; };// int
-		static const std::string& GateID(){ static std::string x = "GateID"; return x; };// int
-		static const std::string& Gold(){ static std::string x = "Gold"; return x; };// int
-		static const std::string& HP(){ static std::string x = "HP"; return x; };// int
-		static const std::string& Head(){ static std::string x = "Head"; return x; };// string
-		static const std::string& Job(){ static std::string x = "Job"; return x; };// int
-		static const std::string& LastOfflineTime(){ static std::string x = "LastOfflineTime"; return x; };// object
-		static const std::string& Level(){ static std::string x = "Level"; return x; };// int
-		static const std::string& MAXEXP(){ static std::string x = "MAXEXP"; return x; };// int
-		static const std::string& MP(){ static std::string x = "MP"; return x; };// int
-		static const std::string& NoticeID(){ static std::string x = "NoticeID"; return x; };// int
-		static const std::string& OnlineCount(){ static std::string x = "OnlineCount"; return x; };// int
-		static const std::string& OnlineTime(){ static std::string x = "OnlineTime"; return x; };// object
-		static const std::string& Race(){ static std::string x = "Race"; return x; };// int
-		static const std::string& ReconnectReason(){ static std::string x = "ReconnectReason"; return x; };// int
-		static const std::string& SP(){ static std::string x = "SP"; return x; };// int
-		static const std::string& ScenarioProgress(){ static std::string x = "ScenarioProgress"; return x; };// int
-		static const std::string& Sex(){ static std::string x = "Sex"; return x; };// int
-		static const std::string& SkillNormal(){ static std::string x = "SkillNormal"; return x; };// string
-		static const std::string& SkillSpecial1(){ static std::string x = "SkillSpecial1"; return x; };// string
-		static const std::string& SkillSpecial2(){ static std::string x = "SkillSpecial2"; return x; };// string
-		static const std::string& SkillTHUMP(){ static std::string x = "SkillTHUMP"; return x; };// string
-		static const std::string& TeamID(){ static std::string x = "TeamID"; return x; };// object
-		static const std::string& TotalTime(){ static std::string x = "TotalTime"; return x; };// int
-		// Include Property, come from EffectData 
-		static const std::string& ATK_DARK(){ static std::string x = "ATK_DARK"; return x; };// int
-		static const std::string& ATK_FIRE(){ static std::string x = "ATK_FIRE"; return x; };// int
-		static const std::string& ATK_ICE(){ static std::string x = "ATK_ICE"; return x; };// int
-		static const std::string& ATK_LIGHT(){ static std::string x = "ATK_LIGHT"; return x; };// int
-		static const std::string& ATK_POISON(){ static std::string x = "ATK_POISON"; return x; };// int
-		static const std::string& ATK_SPEED(){ static std::string x = "ATK_SPEED"; return x; };// int
-		static const std::string& ATK_VALUE(){ static std::string x = "ATK_VALUE"; return x; };// int
-		static const std::string& ATK_WIND(){ static std::string x = "ATK_WIND"; return x; };// int
-		static const std::string& BUFF_GATE(){ static std::string x = "BUFF_GATE"; return x; };// int
-		static const std::string& CRITICAL(){ static std::string x = "CRITICAL"; return x; };// int
-		static const std::string& DEF_DARK(){ static std::string x = "DEF_DARK"; return x; };// int
-		static const std::string& DEF_FIRE(){ static std::string x = "DEF_FIRE"; return x; };// int
-		static const std::string& DEF_ICE(){ static std::string x = "DEF_ICE"; return x; };// int
-		static const std::string& DEF_LIGHT(){ static std::string x = "DEF_LIGHT"; return x; };// int
-		static const std::string& DEF_POISON(){ static std::string x = "DEF_POISON"; return x; };// int
-		static const std::string& DEF_VALUE(){ static std::string x = "DEF_VALUE"; return x; };// int
-		static const std::string& DEF_WIND(){ static std::string x = "DEF_WIND"; return x; };// int
-		static const std::string& DIZZY_GATE(){ static std::string x = "DIZZY_GATE"; return x; };// int
-		static const std::string& EVASION(){ static std::string x = "EVASION"; return x; };// int
-		static const std::string& HPREGEN(){ static std::string x = "HPREGEN"; return x; };// int
-		static const std::string& LUCK(){ static std::string x = "LUCK"; return x; };// int
-		static const std::string& MAGIC_GATE(){ static std::string x = "MAGIC_GATE"; return x; };// int
-		static const std::string& MAXHP(){ static std::string x = "MAXHP"; return x; };// int
-		static const std::string& MAXMP(){ static std::string x = "MAXMP"; return x; };// int
-		static const std::string& MAXSP(){ static std::string x = "MAXSP"; return x; };// int
-		static const std::string& MOVE_GATE(){ static std::string x = "MOVE_GATE"; return x; };// int
-		static const std::string& MOVE_SPEED(){ static std::string x = "MOVE_SPEED"; return x; };// int
-		static const std::string& MPREGEN(){ static std::string x = "MPREGEN"; return x; };// int
-		static const std::string& PHYSICAL_GATE(){ static std::string x = "PHYSICAL_GATE"; return x; };// int
-		static const std::string& REFLECTDAMAGE(){ static std::string x = "REFLECTDAMAGE"; return x; };// int
-		static const std::string& SKILL_GATE(){ static std::string x = "SKILL_GATE"; return x; };// int
-		static const std::string& SUCKBLOOD(){ static std::string x = "SUCKBLOOD"; return x; };// int
-		// Include Property, come from CooldownRecord 
-		// Include Property, come from Clan 
-		// Include Property, come from PlayerHero 
-		static const std::string& FightHeroCnfID(){ static std::string x = "FightHeroCnfID"; return x; };// string
-		static const std::string& FightHeroID(){ static std::string x = "FightHeroID"; return x; };// object
-		static const std::string& ForgeEquipID(){ static std::string x = "ForgeEquipID"; return x; };// object
-		static const std::string& ForgeEquipLuckyItem(){ static std::string x = "ForgeEquipLuckyItem"; return x; };// string
-		static const std::string& ForgeEquipRate(){ static std::string x = "ForgeEquipRate"; return x; };// int
-		static const std::string& ForgeOrInlay(){ static std::string x = "ForgeOrInlay"; return x; };// int
-		static const std::string& ForgeStoneID(){ static std::string x = "ForgeStoneID"; return x; };// string
-		static const std::string& HeroCnfID1(){ static std::string x = "HeroCnfID1"; return x; };// string
-		static const std::string& HeroCnfID2(){ static std::string x = "HeroCnfID2"; return x; };// string
-		static const std::string& HeroCnfID3(){ static std::string x = "HeroCnfID3"; return x; };// string
-		static const std::string& HeroID1(){ static std::string x = "HeroID1"; return x; };// object
-		static const std::string& HeroID2(){ static std::string x = "HeroID2"; return x; };// object
-		static const std::string& HeroID3(){ static std::string x = "HeroID3"; return x; };// object
-		static const std::string& HeroStar1(){ static std::string x = "HeroStar1"; return x; };// int
-		static const std::string& HeroStar2(){ static std::string x = "HeroStar2"; return x; };// int
-		static const std::string& HeroStar3(){ static std::string x = "HeroStar3"; return x; };// int
-		static const std::string& InlayEquipID(){ static std::string x = "InlayEquipID"; return x; };// object
-		static const std::string& InlayEquipLuckyItem(){ static std::string x = "InlayEquipLuckyItem"; return x; };// string
-		static const std::string& InlayEquipRate(){ static std::string x = "InlayEquipRate"; return x; };// int
-		static const std::string& InlayStoneID(){ static std::string x = "InlayStoneID"; return x; };// string
-		// Include Property, come from PlayerBuilding 
-		static const std::string& ClanPickableCrystal(){ static std::string x = "ClanPickableCrystal"; return x; };// int
-		static const std::string& ClanPickableSourceOfLife(){ static std::string x = "ClanPickableSourceOfLife"; return x; };// int
-		static const std::string& ClanPickableSteel(){ static std::string x = "ClanPickableSteel"; return x; };// int
-		static const std::string& ClanPickableStone(){ static std::string x = "ClanPickableStone"; return x; };// int
-		static const std::string& ClanPickableWood(){ static std::string x = "ClanPickableWood"; return x; };// int
-		static const std::string& LastProduceTime(){ static std::string x = "LastProduceTime"; return x; };// int
-		static const std::string& PickableSteel(){ static std::string x = "PickableSteel"; return x; };// int
-		static const std::string& PickableStone(){ static std::string x = "PickableStone"; return x; };// int
-		static const std::string& PickableWood(){ static std::string x = "PickableWood"; return x; };// int
-		// Include Property, come from PlayerPVP 
-		static const std::string& BetBattlePoint(){ static std::string x = "BetBattlePoint"; return x; };// int
-		static const std::string& BetDiamond(){ static std::string x = "BetDiamond"; return x; };// int
-		static const std::string& Commend(){ static std::string x = "Commend"; return x; };// int
-		static const std::string& IsReconnect(){ static std::string x = "IsReconnect"; return x; };// int
-		static const std::string& LastTeleportTime(){ static std::string x = "LastTeleportTime"; return x; };// int
-		static const std::string& MatchPassTime(){ static std::string x = "MatchPassTime"; return x; };// int
-		static const std::string& Report(){ static std::string x = "Report"; return x; };// int
-		static const std::string& Streak(){ static std::string x = "Streak"; return x; };// int
-		static const std::string& TreasureChest1(){ static std::string x = "TreasureChest1"; return x; };// string
-		static const std::string& TreasureChest2(){ static std::string x = "TreasureChest2"; return x; };// string
-		static const std::string& TreasureChest3(){ static std::string x = "TreasureChest3"; return x; };// string
-		static const std::string& TreasureChestView1(){ static std::string x = "TreasureChestView1"; return x; };// string
-		static const std::string& TreasureChestView2(){ static std::string x = "TreasureChestView2"; return x; };// string
-		static const std::string& TreasureChestView3(){ static std::string x = "TreasureChestView3"; return x; };// string
-		// Include Property, come from PlayerFriend 
-		// Include Property, come from PlayerAutoChess 
-		static const std::string& AutoPick(){ static std::string x = "AutoPick"; return x; };// int
-		static const std::string& ChessCardCost(){ static std::string x = "ChessCardCost"; return x; };// int
-		static const std::string& LastPoolTime(){ static std::string x = "LastPoolTime"; return x; };// int
-		static const std::string& LuckyItem(){ static std::string x = "LuckyItem"; return x; };// string
-		static const std::string& LuckySpentCost(){ static std::string x = "LuckySpentCost"; return x; };// int
-		// Include Property, come from PlayerTeamMember 
-		// Include Property, come from PlayerFutures 
-		// Include Property, come from PlayerShopBenefit 
-		// Include Property, come from PlayerLotto 
-		static const std::string& LottoBonus(){ static std::string x = "LottoBonus"; return x; };// int
-		static const std::string& LottoCredit(){ static std::string x = "LottoCredit"; return x; };// int
-		// Record
-		class HeroEquipmentList
-		{
-		public:
-			//Class name
-			static const std::string& ThisName(){ static std::string x = "HeroEquipmentList"; return x; };
-			static const int HeroID = 0;//object
-			static const int EquipmentID = 1;//object
-			static const int SlotIndex = 2;//int
-
-		};
-		class HeroList
-		{
-		public:
-			//Class name
-			static const std::string& ThisName(){ static std::string x = "HeroList"; return x; };
-			static const int GUID = 0;//object
-			static const int ItemConfigID = 1;//string
-			static const int ConfigID = 2;//string
-			static const int Activated = 3;//int
-			static const int Level = 4;//int
-			static const int Exp = 5;//int
-			static const int Star = 6;//int
-			static const int HP = 7;//int
-
-		};
-		class Inventory
-		{
-		public:
-			//Class name
-			static const std::string& ThisName(){ static std::string x = "Inventory"; return x; };
-			static const int ConfigID = 0;//string
-			static const int ItemCount = 1;//int
-
-		};
-		class InventoryEquipment
-		{
-		public:
-			//Class name
-			static const std::string& ThisName(){ static std::string x = "InventoryEquipment"; return x; };
-			static const int GUID = 0;//object
-			static const int ConfigID = 1;//string
-			static const int RandPropertyID = 2;//string
-			static const int RandPropertyValue = 3;//int
-			static const int IntensifyLevel = 4;//int
-			static const int Date = 5;//int
-			static const int Equipped = 6;//int
-			static const int Stone1 = 7;//string
-			static const int Stone2 = 8;//string
-			static const int Stone3 = 9;//string
-			static const int Stone4 = 10;//string
-			static const int Lock = 11;//int
-			static const int Future = 12;//int
-			static const int UserData = 13;//string
-
-		};
-		class CommValue
-		{
-		public:
-			//Class name
-			static const std::string& ThisName(){ static std::string x = "CommValue"; return x; };
-			static const int SUCKBLOOD = 0;//int
-			static const int REFLECTDAMAGE = 1;//int
-			static const int CRITICAL = 2;//int
-			static const int MAXHP = 3;//int
-			static const int MAXMP = 4;//int
-			static const int MAXSP = 5;//int
-			static const int HPREGEN = 6;//int
-			static const int EVASION = 7;//int
-			static const int MPREGEN = 8;//int
-			static const int ATK_VALUE = 9;//int
-			static const int DEF_VALUE = 10;//int
-			static const int MOVE_SPEED = 11;//int
-			static const int ATK_SPEED = 12;//int
-			static const int ATK_FIRE = 13;//int
-			static const int ATK_LIGHT = 14;//int
-			static const int ATK_DARK = 15;//int
-			static const int ATK_WIND = 16;//int
-			static const int ATK_ICE = 17;//int
-			static const int ATK_POISON = 18;//int
-			static const int DEF_FIRE = 19;//int
-			static const int DEF_LIGHT = 20;//int
-			static const int DEF_DARK = 21;//int
-			static const int DEF_WIND = 22;//int
-			static const int DEF_ICE = 23;//int
-			static const int DEF_POISON = 24;//int
-			static const int DIZZY_GATE = 25;//int
-			static const int MOVE_GATE = 26;//int
-			static const int SKILL_GATE = 27;//int
-			static const int PHYSICAL_GATE = 28;//int
-			static const int MAGIC_GATE = 29;//int
-			static const int BUFF_GATE = 30;//int
-			static const int LUCK = 31;//int
-
-		};
-		class Cooldown
-		{
-		public:
-			//Class name
-			static const std::string& ThisName(){ static std::string x = "Cooldown"; return x; };
-			static const int ConfigID = 0;//string
-			static const int Time = 1;//int
-
-		};
-		class Clan_AppyList
-		{
-		public:
-			//Class name
-			static const std::string& ThisName(){ static std::string x = "Clan_AppyList"; return x; };
-			static const int GUID = 0;//object
-			static const int Name = 1;//string
-			static const int Level = 2;//int
-			static const int VIP = 3;//int
-
-		};
-		class Clan_Building
-		{
-		public:
-			//Class name
-			static const std::string& ThisName(){ static std::string x = "Clan_Building"; return x; };
-			static const int GUID = 0;//object
-			static const int ConfigID = 1;//string
-			static const int Level = 2;//int
-			static const int Pos = 3;//vector3
-
-		};
-		class Clan_DefNPC
-		{
-		public:
-			//Class name
-			static const std::string& ThisName(){ static std::string x = "Clan_DefNPC"; return x; };
-			static const int GUID = 0;//object
-			static const int ConfigID = 1;//string
-			static const int Level = 2;//int
-			static const int Pos = 3;//vector3
-
-		};
-		class Clan_MemberList
-		{
-		public:
-			//Class name
-			static const std::string& ThisName(){ static std::string x = "Clan_MemberList"; return x; };
-			static const int GUID = 0;//object
-			static const int Name = 1;//string
-			static const int Level = 2;//int
-			static const int Job = 3;//int
-			static const int LastTime = 4;//string
-			static const int JoinTime = 5;//int
-			static const int BP = 6;//int
-			static const int Online = 7;//int
-			static const int Title = 8;//int
-			static const int TotalContribution = 9;//int
-			static const int Contribution = 10;//int
-
-		};
-		class Clan_Property
-		{
-		public:
-			//Class name
-			static const std::string& ThisName(){ static std::string x = "Clan_Property"; return x; };
-			static const int GUID = 0;//object
-			static const int Clan_Name = 1;//string
-			static const int Clan_PresidentID = 2;//object
-			static const int Clan_PresidentName = 3;//string
-			static const int Clan_Rank = 4;//int
-			static const int Clan_AD = 5;//string
-			static const int Clan_Desc = 6;//string
-			static const int Clan_Gold = 7;//int
-			static const int Clan_Level = 8;//int
-			static const int Clan_Icon = 9;//string
-			static const int Clan_CreateTime = 10;//int
-			static const int Clan_MapTileID = 11;//string
-			static const int Clan_GameID = 12;//int
-			static const int Steel = 13;//int
-			static const int Stone = 14;//int
-			static const int Wood = 15;//int
-			static const int Crystal = 16;//int
-			static const int SourceOfLife = 17;//int
-			static const int GemWind = 18;//int
-			static const int GemFire = 19;//int
-			static const int GemLight = 20;//int
-			static const int GemPoison = 21;//int
-			static const int GemDark = 22;//int
-			static const int GemIce = 23;//int
-
-		};
-		class Clan_Recommendation
-		{
-		public:
-			//Class name
-			static const std::string& ThisName(){ static std::string x = "Clan_Recommendation"; return x; };
-			static const int ClanID = 0;//object
-			static const int ClanName = 1;//string
-			static const int Leader = 2;//object
-			static const int LeaderName = 3;//string
-			static const int Level = 4;//object
-			static const int MemberCount = 5;//int
-			static const int MaxMemberCount = 6;//int
-
-		};
-		class Clan_SearchList
-		{
-		public:
-			//Class name
-			static const std::string& ThisName(){ static std::string x = "Clan_SearchList"; return x; };
-			static const int ClanID = 0;//object
-			static const int ClanName = 1;//string
-			static const int Leader = 2;//object
-			static const int LeaderName = 3;//string
-			static const int Level = 4;//int
-			static const int MemberCount = 5;//int
-			static const int MaxMemberCount = 6;//int
-
-		};
-		class Clan_WarApplyList
-		{
-		public:
-			//Class name
-			static const std::string& ThisName(){ static std::string x = "Clan_WarApplyList"; return x; };
-			static const int GUID = 0;//object
-			static const int AttackerClan = 1;//object
-			static const int AttackerClanName = 2;//string
-			static const int Money = 3;//int
-			static const int DefenderClan = 4;//object
-			static const int DefenderClanName = 5;//string
-			static const int MapTileID = 6;//string
-
-		};
-		class Clan_WarList
-		{
-		public:
-			//Class name
-			static const std::string& ThisName(){ static std::string x = "Clan_WarList"; return x; };
-			static const int GUID = 0;//object
-			static const int AttackerClan = 1;//object
-			static const int AttackerClanName = 2;//string
-			static const int Money = 3;//int
-			static const int Status = 4;//int
-			static const int AttackerWin = 5;//int
-			static const int DefenderClan = 6;//object
-			static const int DefenderClanName = 7;//string
-			static const int SetupTime = 8;//int
-			static const int FinishTime = 9;//int
-			static const int MapTileID = 10;//string
-
-		};
-		class Clan_WarNPC
-		{
-		public:
-			//Class name
-			static const std::string& ThisName(){ static std::string x = "Clan_WarNPC"; return x; };
-			static const int NPCID = 0;//object
-			static const int NPCConfigID = 1;//string
-			static const int Leader = 2;//object
-			static const int LeaderName = 3;//string
-			static const int Pos = 4;//vector3
-
-		};
-		class Clan_WarReceiveList
-		{
-		public:
-			//Class name
-			static const std::string& ThisName(){ static std::string x = "Clan_WarReceiveList"; return x; };
-			static const int GUID = 0;//object
-			static const int AttackerClan = 1;//object
-			static const int AttackerClanName = 2;//string
-			static const int Money = 3;//int
-			static const int DefenderClan = 4;//object
-			static const int DefenderClanName = 5;//string
-			static const int MapTileID = 6;//string
-
-		};
-		class Clan_WarResource
-		{
-		public:
-			//Class name
-			static const std::string& ThisName(){ static std::string x = "Clan_WarResource"; return x; };
-			static const int PlayerID = 0;//object
-			static const int Leader = 1;//object
-			static const int LeaderName = 2;//string
-			static const int Steel = 3;//int
-			static const int Wood = 4;//int
-			static const int Stone = 5;//int
-			static const int Crystal = 6;//int
-
-		};
-		class HeroValue
-		{
-		public:
-			//Class name
-			static const std::string& ThisName(){ static std::string x = "HeroValue"; return x; };
-			static const int SUCKBLOOD = 0;//int
-			static const int REFLECTDAMAGE = 1;//int
-			static const int CRITICAL = 2;//int
-			static const int MAXHP = 3;//int
-			static const int MAXMP = 4;//int
-			static const int MAXSP = 5;//int
-			static const int HPREGEN = 6;//int
-			static const int EVASION = 7;//int
-			static const int MPREGEN = 8;//int
-			static const int ATK_VALUE = 9;//int
-			static const int DEF_VALUE = 10;//int
-			static const int MOVE_SPEED = 11;//int
-			static const int ATK_SPEED = 12;//int
-			static const int ATK_FIRE = 13;//int
-			static const int ATK_LIGHT = 14;//int
-			static const int ATK_DARK = 15;//int
-			static const int ATK_WIND = 16;//int
-			static const int ATK_ICE = 17;//int
-			static const int ATK_POISON = 18;//int
-			static const int DEF_FIRE = 19;//int
-			static const int DEF_LIGHT = 20;//int
-			static const int DEF_DARK = 21;//int
-			static const int DEF_WIND = 22;//int
-			static const int DEF_ICE = 23;//int
-			static const int DEF_POISON = 24;//int
-			static const int DIZZY_GATE = 25;//int
-			static const int MOVE_GATE = 26;//int
-			static const int SKILL_GATE = 27;//int
-			static const int PHYSICAL_GATE = 28;//int
-			static const int MAGIC_GATE = 29;//int
-			static const int BUFF_GATE = 30;//int
-			static const int LUCK = 31;//int
-
-		};
-		class BuildingList
-		{
-		public:
-			//Class name
-			static const std::string& ThisName(){ static std::string x = "BuildingList"; return x; };
-			static const int BuildingCnfID = 0;//string
-			static const int BuildingGUID = 1;//object
-			static const int State = 2;//int
-			static const int Pos = 3;//vector3
-			static const int StateEndTime = 4;//int
-
-		};
-		class PVPMatch
-		{
-		public:
-			//Class name
-			static const std::string& ThisName(){ static std::string x = "PVPMatch"; return x; };
-			static const int GUID = 0;//object
-			static const int PVPMode = 1;//int
-			static const int GameServerID = 2;//int
-			static const int SceneID = 3;//int
-			static const int GroupID = 4;//int
-			static const int StartTime = 5;//int
-			static const int Finished = 6;//int
-
-		};
-		class PlayingMatch
-		{
-		public:
-			//Class name
-			static const std::string& ThisName(){ static std::string x = "PlayingMatch"; return x; };
-			static const int GUID = 0;//object
-			static const int PVPMode = 1;//int
-			static const int GameServerID = 2;//int
-			static const int SceneID = 3;//int
-			static const int GroupID = 4;//int
-			static const int StartTime = 5;//int
-			static const int Finished = 6;//int
-
-		};
-		class BlockList
-		{
-		public:
-			//Class name
-			static const std::string& ThisName(){ static std::string x = "BlockList"; return x; };
-			static const int GUID = 0;//object
-
-		};
-		class FriendInviteList
-		{
-		public:
-			//Class name
-			static const std::string& ThisName(){ static std::string x = "FriendInviteList"; return x; };
-			static const int GUID = 0;//object
-			static const int Name = 1;//string
-			static const int Level = 2;//int
-			static const int BP = 3;//int
-			static const int Leader = 4;//int
-
-		};
-		class FriendList
-		{
-		public:
-			//Class name
-			static const std::string& ThisName(){ static std::string x = "FriendList"; return x; };
-			static const int GUID = 0;//object
-			static const int Name = 1;//string
-			static const int Online = 2;//int
-			static const int Time = 3;//int
-			static const int GameID = 4;//int
-
-		};
-		class FriendSentList
-		{
-		public:
-			//Class name
-			static const std::string& ThisName(){ static std::string x = "FriendSentList"; return x; };
-			static const int GUID = 0;//object
-			static const int Name = 1;//string
-
-		};
-		class ChessPool
-		{
-		public:
-			//Class name
-			static const std::string& ThisName(){ static std::string x = "ChessPool"; return x; };
-			static const int ConfigID = 0;//string
-			static const int Star = 1;//int
-
-		};
-		class ChessPoolBackup
-		{
-		public:
-			//Class name
-			static const std::string& ThisName(){ static std::string x = "ChessPoolBackup"; return x; };
-			static const int ConfigID = 0;//string
-			static const int Star = 1;//int
-
-		};
-		class FightChessHero
-		{
-		public:
-			//Class name
-			static const std::string& ThisName(){ static std::string x = "FightChessHero"; return x; };
-			static const int HeroID = 0;//object
-			static const int ConfigID = 1;//string
-			static const int Star = 2;//int
-			static const int EquipConfigID = 3;//string
-			static const int LastUseTime = 4;//int
-			static const int SkillID = 5;//string
-			static const int LastSkillUseTime = 6;//int
-
-		};
-		class TeamMemberList
-		{
-		public:
-			//Class name
-			static const std::string& ThisName(){ static std::string x = "TeamMemberList"; return x; };
-			static const int GUID = 0;//object
-			static const int Name = 1;//string
-			static const int Leader = 2;//int
-			static const int bp = 3;//int
-			static const int GameID = 4;//int
-			static const int Pending = 5;//int
-
-		};
-		class FuturesAccepted
-		{
-		public:
-			//Class name
-			static const std::string& ThisName(){ static std::string x = "FuturesAccepted"; return x; };
-			static const int GUID = 0;//object
-			static const int ConfigID = 1;//string
-			static const int RandPropertyID = 2;//string
-			static const int RandPropertyValue = 3;//int
-			static const int NowIntensifyLevel = 4;//int
-			static const int FutureIntensifyLevel = 5;//int
-			static const int NowStone1 = 6;//string
-			static const int NowStone2 = 7;//string
-			static const int NowStone3 = 8;//string
-			static const int NowStone4 = 9;//string
-			static const int FutureStone1 = 10;//string
-			static const int FutureStone2 = 11;//string
-			static const int FutureStone3 = 12;//string
-			static const int FutureStone4 = 13;//string
-			static const int Owner = 14;//object
-			static const int OwnerName = 15;//string
-			static const int Price = 16;//int
-			static const int Date = 17;//int
-			static const int Deliverable = 18;//int
-
-		};
-		class FuturesReleased
-		{
-		public:
-			//Class name
-			static const std::string& ThisName(){ static std::string x = "FuturesReleased"; return x; };
-			static const int GUID = 0;//object
-			static const int ConfigID = 1;//string
-			static const int RandPropertyID = 2;//string
-			static const int RandPropertyValue = 3;//int
-			static const int NowIntensifyLevel = 4;//int
-			static const int FutureIntensifyLevel = 5;//int
-			static const int NowStone1 = 6;//string
-			static const int NowStone2 = 7;//string
-			static const int NowStone3 = 8;//string
-			static const int NowStone4 = 9;//string
-			static const int FutureStone1 = 10;//string
-			static const int FutureStone2 = 11;//string
-			static const int FutureStone3 = 12;//string
-			static const int FutureStone4 = 13;//string
-			static const int Date = 14;//int
-			static const int Price = 15;//int
-
-		};
-		class FuturesVacant
-		{
-		public:
-			//Class name
-			static const std::string& ThisName(){ static std::string x = "FuturesVacant"; return x; };
-			static const int GUID = 0;//object
-			static const int ConfigID = 1;//string
-			static const int RandPropertyID = 2;//string
-			static const int RandPropertyValue = 3;//int
-			static const int NowIntensifyLevel = 4;//int
-			static const int FutureIntensifyLevel = 5;//int
-			static const int NowStone1 = 6;//string
-			static const int NowStone2 = 7;//string
-			static const int NowStone3 = 8;//string
-			static const int NowStone4 = 9;//string
-			static const int FutureStone1 = 10;//string
-			static const int FutureStone2 = 11;//string
-			static const int FutureStone3 = 12;//string
-			static const int FutureStone4 = 13;//string
-			static const int Owner = 14;//object
-			static const int OwnerName = 15;//string
-			static const int Price = 16;//int
-			static const int Date = 17;//int
-			static const int Acceptable = 18;//int
-
-		};
-		class BuyRecord
-		{
-		public:
-			//Class name
-			static const std::string& ThisName(){ static std::string x = "BuyRecord"; return x; };
-			static const int ShopID = 0;//string
-			static const int Diamond = 1;//int
-			static const int Time = 2;//int
-
-		};
-		class ShopBenefit
-		{
-		public:
-			//Class name
-			static const std::string& ThisName(){ static std::string x = "ShopBenefit"; return x; };
-			static const int ShopID = 0;//string
-			static const int Diamond = 1;//int
-			static const int PickTime = 2;//int
-
-		};
-		class LottoTickets
-		{
-		public:
-			//Class name
-			static const std::string& ThisName(){ static std::string x = "LottoTickets"; return x; };
-			static const int GUID = 0;//object
-			static const int Ticket = 1;//int
-
-		};
-
-	};
-	class PlayerAutoChess
-	{
-	public:
-		//Class name
-		static const std::string& ThisName(){ static std::string x = "PlayerAutoChess"; return x; };		// IObject
-		static const std::string& CampID(){ static std::string x = "CampID"; return x; };// object
-		static const std::string& ClassName(){ static std::string x = "ClassName"; return x; };// string
-		static const std::string& ConfigID(){ static std::string x = "ConfigID"; return x; };// string
-		static const std::string& Connection(){ static std::string x = "Connection"; return x; };// int
-		static const std::string& Disable(){ static std::string x = "Disable"; return x; };// int
-		static const std::string& GMMoveTo(){ static std::string x = "GMMoveTo"; return x; };// vector3
-		static const std::string& GroupID(){ static std::string x = "GroupID"; return x; };// int
-		static const std::string& ID(){ static std::string x = "ID"; return x; };// string
-		static const std::string& MasterID(){ static std::string x = "MasterID"; return x; };// object
-		static const std::string& MoveTo(){ static std::string x = "MoveTo"; return x; };// vector3
-		static const std::string& Name(){ static std::string x = "Name"; return x; };// string
-		static const std::string& Position(){ static std::string x = "Position"; return x; };// vector3
-		static const std::string& SceneID(){ static std::string x = "SceneID"; return x; };// int
-		static const std::string& State(){ static std::string x = "State"; return x; };// int
-		// Property
-		static const std::string& AutoPick(){ static std::string x = "AutoPick"; return x; };// int
-		static const std::string& ChessCardCost(){ static std::string x = "ChessCardCost"; return x; };// int
-		static const std::string& LastPoolTime(){ static std::string x = "LastPoolTime"; return x; };// int
-		static const std::string& LuckyItem(){ static std::string x = "LuckyItem"; return x; };// string
-		static const std::string& LuckySpentCost(){ static std::string x = "LuckySpentCost"; return x; };// int
-		// Record
-		class ChessPool
-		{
-		public:
-			//Class name
-			static const std::string& ThisName(){ static std::string x = "ChessPool"; return x; };
-			static const int ConfigID = 0;//string
-			static const int Star = 1;//int
-
-		};
-		class ChessPoolBackup
-		{
-		public:
-			//Class name
-			static const std::string& ThisName(){ static std::string x = "ChessPoolBackup"; return x; };
-			static const int ConfigID = 0;//string
-			static const int Star = 1;//int
-
-		};
-		class FightChessHero
-		{
-		public:
-			//Class name
-			static const std::string& ThisName(){ static std::string x = "FightChessHero"; return x; };
-			static const int HeroID = 0;//object
-			static const int ConfigID = 1;//string
-			static const int Star = 2;//int
-			static const int EquipConfigID = 3;//string
-			static const int LastUseTime = 4;//int
-			static const int SkillID = 5;//string
-			static const int LastSkillUseTime = 6;//int
-
-		};
-
-	};
-	class PlayerBuilding
-	{
-	public:
-		//Class name
-		static const std::string& ThisName(){ static std::string x = "PlayerBuilding"; return x; };		// IObject
-		static const std::string& CampID(){ static std::string x = "CampID"; return x; };// object
-		static const std::string& ClassName(){ static std::string x = "ClassName"; return x; };// string
-		static const std::string& ConfigID(){ static std::string x = "ConfigID"; return x; };// string
-		static const std::string& Connection(){ static std::string x = "Connection"; return x; };// int
-		static const std::string& Disable(){ static std::string x = "Disable"; return x; };// int
-		static const std::string& GMMoveTo(){ static std::string x = "GMMoveTo"; return x; };// vector3
-		static const std::string& GroupID(){ static std::string x = "GroupID"; return x; };// int
-		static const std::string& ID(){ static std::string x = "ID"; return x; };// string
-		static const std::string& MasterID(){ static std::string x = "MasterID"; return x; };// object
-		static const std::string& MoveTo(){ static std::string x = "MoveTo"; return x; };// vector3
-		static const std::string& Name(){ static std::string x = "Name"; return x; };// string
-		static const std::string& Position(){ static std::string x = "Position"; return x; };// vector3
-		static const std::string& SceneID(){ static std::string x = "SceneID"; return x; };// int
-		static const std::string& State(){ static std::string x = "State"; return x; };// int
-		// Property
-		static const std::string& ClanPickableCrystal(){ static std::string x = "ClanPickableCrystal"; return x; };// int
-		static const std::string& ClanPickableSourceOfLife(){ static std::string x = "ClanPickableSourceOfLife"; return x; };// int
-		static const std::string& ClanPickableSteel(){ static std::string x = "ClanPickableSteel"; return x; };// int
-		static const std::string& ClanPickableStone(){ static std::string x = "ClanPickableStone"; return x; };// int
-		static const std::string& ClanPickableWood(){ static std::string x = "ClanPickableWood"; return x; };// int
-		static const std::string& LastProduceTime(){ static std::string x = "LastProduceTime"; return x; };// int
-		static const std::string& PickableSteel(){ static std::string x = "PickableSteel"; return x; };// int
-		static const std::string& PickableStone(){ static std::string x = "PickableStone"; return x; };// int
-		static const std::string& PickableWood(){ static std::string x = "PickableWood"; return x; };// int
-		// Record
-		class BuildingList
-		{
-		public:
-			//Class name
-			static const std::string& ThisName(){ static std::string x = "BuildingList"; return x; };
-			static const int BuildingCnfID = 0;//string
-			static const int BuildingGUID = 1;//object
-			static const int State = 2;//int
-			static const int Pos = 3;//vector3
-			static const int StateEndTime = 4;//int
-
-		};
-
-	};
-	class PlayerFriend
-	{
-	public:
-		//Class name
-		static const std::string& ThisName(){ static std::string x = "PlayerFriend"; return x; };		// IObject
-		static const std::string& CampID(){ static std::string x = "CampID"; return x; };// object
-		static const std::string& ClassName(){ static std::string x = "ClassName"; return x; };// string
-		static const std::string& ConfigID(){ static std::string x = "ConfigID"; return x; };// string
-		static const std::string& Connection(){ static std::string x = "Connection"; return x; };// int
-		static const std::string& Disable(){ static std::string x = "Disable"; return x; };// int
-		static const std::string& GMMoveTo(){ static std::string x = "GMMoveTo"; return x; };// vector3
-		static const std::string& GroupID(){ static std::string x = "GroupID"; return x; };// int
-		static const std::string& ID(){ static std::string x = "ID"; return x; };// string
-		static const std::string& MasterID(){ static std::string x = "MasterID"; return x; };// object
-		static const std::string& MoveTo(){ static std::string x = "MoveTo"; return x; };// vector3
-		static const std::string& Name(){ static std::string x = "Name"; return x; };// string
-		static const std::string& Position(){ static std::string x = "Position"; return x; };// vector3
-		static const std::string& SceneID(){ static std::string x = "SceneID"; return x; };// int
-		static const std::string& State(){ static std::string x = "State"; return x; };// int
-		// Property
-		// Record
-		class BlockList
-		{
-		public:
-			//Class name
-			static const std::string& ThisName(){ static std::string x = "BlockList"; return x; };
-			static const int GUID = 0;//object
-
-		};
-		class FriendInviteList
-		{
-		public:
-			//Class name
-			static const std::string& ThisName(){ static std::string x = "FriendInviteList"; return x; };
-			static const int GUID = 0;//object
-			static const int Name = 1;//string
-			static const int Level = 2;//int
-			static const int BP = 3;//int
-			static const int Leader = 4;//int
-
-		};
-		class FriendList
-		{
-		public:
-			//Class name
-			static const std::string& ThisName(){ static std::string x = "FriendList"; return x; };
-			static const int GUID = 0;//object
-			static const int Name = 1;//string
-			static const int Online = 2;//int
-			static const int Time = 3;//int
-			static const int GameID = 4;//int
-
-		};
-		class FriendSentList
-		{
-		public:
-			//Class name
-			static const std::string& ThisName(){ static std::string x = "FriendSentList"; return x; };
-			static const int GUID = 0;//object
-			static const int Name = 1;//string
-
-		};
-
-	};
-	class PlayerFutures
-	{
-	public:
-		//Class name
-		static const std::string& ThisName(){ static std::string x = "PlayerFutures"; return x; };		// IObject
-		static const std::string& CampID(){ static std::string x = "CampID"; return x; };// object
-		static const std::string& ClassName(){ static std::string x = "ClassName"; return x; };// string
-		static const std::string& ConfigID(){ static std::string x = "ConfigID"; return x; };// string
-		static const std::string& Connection(){ static std::string x = "Connection"; return x; };// int
-		static const std::string& Disable(){ static std::string x = "Disable"; return x; };// int
-		static const std::string& GMMoveTo(){ static std::string x = "GMMoveTo"; return x; };// vector3
-		static const std::string& GroupID(){ static std::string x = "GroupID"; return x; };// int
-		static const std::string& ID(){ static std::string x = "ID"; return x; };// string
-		static const std::string& MasterID(){ static std::string x = "MasterID"; return x; };// object
-		static const std::string& MoveTo(){ static std::string x = "MoveTo"; return x; };// vector3
-		static const std::string& Name(){ static std::string x = "Name"; return x; };// string
-		static const std::string& Position(){ static std::string x = "Position"; return x; };// vector3
-		static const std::string& SceneID(){ static std::string x = "SceneID"; return x; };// int
-		static const std::string& State(){ static std::string x = "State"; return x; };// int
-		// Property
-<<<<<<< HEAD
-=======
 		static const std::string& Account(){ static std::string x = "Account"; return x; };// string
 		static const std::string& BattlePoint(){ static std::string x = "BattlePoint"; return x; };// int
 		static const std::string& ClanID(){ static std::string x = "ClanID"; return x; };// object
@@ -2409,131 +544,67 @@
 		static const std::string& SKILL_GATE(){ static std::string x = "SKILL_GATE"; return x; };// int
 		static const std::string& SUCKBLOOD(){ static std::string x = "SUCKBLOOD"; return x; };// int
 		// Include Property, come from CooldownRecord 
->>>>>>> 67c21281
-		// Record
-		class FuturesAccepted
-		{
-		public:
-			//Class name
-			static const std::string& ThisName(){ static std::string x = "FuturesAccepted"; return x; };
+		// Record
+		class HeroEquipmentList
+		{
+		public:
+			//Class name
+			static const std::string& ThisName(){ static std::string x = "HeroEquipmentList"; return x; };
+			static const int HeroID = 0;//object
+			static const int EquipmentID = 1;//object
+			static const int SlotIndex = 2;//int
+
+		};
+		class HeroList
+		{
+		public:
+			//Class name
+			static const std::string& ThisName(){ static std::string x = "HeroList"; return x; };
+			static const int GUID = 0;//object
+			static const int ItemConfigID = 1;//string
+			static const int ConfigID = 2;//string
+			static const int Activated = 3;//int
+			static const int Level = 4;//int
+			static const int Exp = 5;//int
+			static const int Star = 6;//int
+			static const int HP = 7;//int
+
+		};
+		class Inventory
+		{
+		public:
+			//Class name
+			static const std::string& ThisName(){ static std::string x = "Inventory"; return x; };
+			static const int ConfigID = 0;//string
+			static const int ItemCount = 1;//int
+
+		};
+		class InventoryEquipment
+		{
+		public:
+			//Class name
+			static const std::string& ThisName(){ static std::string x = "InventoryEquipment"; return x; };
 			static const int GUID = 0;//object
 			static const int ConfigID = 1;//string
 			static const int RandPropertyID = 2;//string
 			static const int RandPropertyValue = 3;//int
-			static const int NowIntensifyLevel = 4;//int
-			static const int FutureIntensifyLevel = 5;//int
-			static const int NowStone1 = 6;//string
-			static const int NowStone2 = 7;//string
-			static const int NowStone3 = 8;//string
-			static const int NowStone4 = 9;//string
-			static const int FutureStone1 = 10;//string
-			static const int FutureStone2 = 11;//string
-			static const int FutureStone3 = 12;//string
-			static const int FutureStone4 = 13;//string
-			static const int Owner = 14;//object
-			static const int OwnerName = 15;//string
-			static const int Price = 16;//int
-			static const int Date = 17;//int
-			static const int Deliverable = 18;//int
-
-		};
-		class FuturesReleased
-		{
-		public:
-			//Class name
-			static const std::string& ThisName(){ static std::string x = "FuturesReleased"; return x; };
-			static const int GUID = 0;//object
-			static const int ConfigID = 1;//string
-			static const int RandPropertyID = 2;//string
-			static const int RandPropertyValue = 3;//int
-			static const int NowIntensifyLevel = 4;//int
-			static const int FutureIntensifyLevel = 5;//int
-			static const int NowStone1 = 6;//string
-			static const int NowStone2 = 7;//string
-			static const int NowStone3 = 8;//string
-			static const int NowStone4 = 9;//string
-			static const int FutureStone1 = 10;//string
-			static const int FutureStone2 = 11;//string
-			static const int FutureStone3 = 12;//string
-			static const int FutureStone4 = 13;//string
-			static const int Date = 14;//int
-			static const int Price = 15;//int
-
-		};
-		class FuturesVacant
-		{
-		public:
-			//Class name
-			static const std::string& ThisName(){ static std::string x = "FuturesVacant"; return x; };
-			static const int GUID = 0;//object
-			static const int ConfigID = 1;//string
-			static const int RandPropertyID = 2;//string
-			static const int RandPropertyValue = 3;//int
-			static const int NowIntensifyLevel = 4;//int
-			static const int FutureIntensifyLevel = 5;//int
-			static const int NowStone1 = 6;//string
-			static const int NowStone2 = 7;//string
-			static const int NowStone3 = 8;//string
-			static const int NowStone4 = 9;//string
-			static const int FutureStone1 = 10;//string
-			static const int FutureStone2 = 11;//string
-			static const int FutureStone3 = 12;//string
-			static const int FutureStone4 = 13;//string
-			static const int Owner = 14;//object
-			static const int OwnerName = 15;//string
-			static const int Price = 16;//int
-			static const int Date = 17;//int
-			static const int Acceptable = 18;//int
-
-		};
-
-	};
-	class PlayerHero
-	{
-	public:
-		//Class name
-		static const std::string& ThisName(){ static std::string x = "PlayerHero"; return x; };		// IObject
-		static const std::string& CampID(){ static std::string x = "CampID"; return x; };// object
-		static const std::string& ClassName(){ static std::string x = "ClassName"; return x; };// string
-		static const std::string& ConfigID(){ static std::string x = "ConfigID"; return x; };// string
-		static const std::string& Connection(){ static std::string x = "Connection"; return x; };// int
-		static const std::string& Disable(){ static std::string x = "Disable"; return x; };// int
-		static const std::string& GMMoveTo(){ static std::string x = "GMMoveTo"; return x; };// vector3
-		static const std::string& GroupID(){ static std::string x = "GroupID"; return x; };// int
-		static const std::string& ID(){ static std::string x = "ID"; return x; };// string
-		static const std::string& MasterID(){ static std::string x = "MasterID"; return x; };// object
-		static const std::string& MoveTo(){ static std::string x = "MoveTo"; return x; };// vector3
-		static const std::string& Name(){ static std::string x = "Name"; return x; };// string
-		static const std::string& Position(){ static std::string x = "Position"; return x; };// vector3
-		static const std::string& SceneID(){ static std::string x = "SceneID"; return x; };// int
-		static const std::string& State(){ static std::string x = "State"; return x; };// int
-		// Property
-		static const std::string& FightHeroCnfID(){ static std::string x = "FightHeroCnfID"; return x; };// string
-		static const std::string& FightHeroID(){ static std::string x = "FightHeroID"; return x; };// object
-		static const std::string& ForgeEquipID(){ static std::string x = "ForgeEquipID"; return x; };// object
-		static const std::string& ForgeEquipLuckyItem(){ static std::string x = "ForgeEquipLuckyItem"; return x; };// string
-		static const std::string& ForgeEquipRate(){ static std::string x = "ForgeEquipRate"; return x; };// int
-		static const std::string& ForgeOrInlay(){ static std::string x = "ForgeOrInlay"; return x; };// int
-		static const std::string& ForgeStoneID(){ static std::string x = "ForgeStoneID"; return x; };// string
-		static const std::string& HeroCnfID1(){ static std::string x = "HeroCnfID1"; return x; };// string
-		static const std::string& HeroCnfID2(){ static std::string x = "HeroCnfID2"; return x; };// string
-		static const std::string& HeroCnfID3(){ static std::string x = "HeroCnfID3"; return x; };// string
-		static const std::string& HeroID1(){ static std::string x = "HeroID1"; return x; };// object
-		static const std::string& HeroID2(){ static std::string x = "HeroID2"; return x; };// object
-		static const std::string& HeroID3(){ static std::string x = "HeroID3"; return x; };// object
-		static const std::string& HeroStar1(){ static std::string x = "HeroStar1"; return x; };// int
-		static const std::string& HeroStar2(){ static std::string x = "HeroStar2"; return x; };// int
-		static const std::string& HeroStar3(){ static std::string x = "HeroStar3"; return x; };// int
-		static const std::string& InlayEquipID(){ static std::string x = "InlayEquipID"; return x; };// object
-		static const std::string& InlayEquipLuckyItem(){ static std::string x = "InlayEquipLuckyItem"; return x; };// string
-		static const std::string& InlayEquipRate(){ static std::string x = "InlayEquipRate"; return x; };// int
-		static const std::string& InlayStoneID(){ static std::string x = "InlayStoneID"; return x; };// string
-		// Record
-		class HeroValue
-		{
-		public:
-			//Class name
-			static const std::string& ThisName(){ static std::string x = "HeroValue"; return x; };
+			static const int IntensifyLevel = 4;//int
+			static const int Date = 5;//int
+			static const int Equipped = 6;//int
+			static const int Stone1 = 7;//string
+			static const int Stone2 = 8;//string
+			static const int Stone3 = 9;//string
+			static const int Stone4 = 10;//string
+			static const int Lock = 11;//int
+			static const int Future = 12;//int
+			static const int UserData = 13;//string
+
+		};
+		class CommValue
+		{
+		public:
+			//Class name
+			static const std::string& ThisName(){ static std::string x = "CommValue"; return x; };
 			static const int SUCKBLOOD = 0;//int
 			static const int REFLECTDAMAGE = 1;//int
 			static const int CRITICAL = 2;//int
@@ -2568,182 +639,13 @@
 			static const int LUCK = 31;//int
 
 		};
-
-	};
-	class PlayerLotto
-	{
-	public:
-		//Class name
-		static const std::string& ThisName(){ static std::string x = "PlayerLotto"; return x; };		// IObject
-		static const std::string& CampID(){ static std::string x = "CampID"; return x; };// object
-		static const std::string& ClassName(){ static std::string x = "ClassName"; return x; };// string
-		static const std::string& ConfigID(){ static std::string x = "ConfigID"; return x; };// string
-		static const std::string& Connection(){ static std::string x = "Connection"; return x; };// int
-		static const std::string& Disable(){ static std::string x = "Disable"; return x; };// int
-		static const std::string& GMMoveTo(){ static std::string x = "GMMoveTo"; return x; };// vector3
-		static const std::string& GroupID(){ static std::string x = "GroupID"; return x; };// int
-		static const std::string& ID(){ static std::string x = "ID"; return x; };// string
-		static const std::string& MasterID(){ static std::string x = "MasterID"; return x; };// object
-		static const std::string& MoveTo(){ static std::string x = "MoveTo"; return x; };// vector3
-		static const std::string& Name(){ static std::string x = "Name"; return x; };// string
-		static const std::string& Position(){ static std::string x = "Position"; return x; };// vector3
-		static const std::string& SceneID(){ static std::string x = "SceneID"; return x; };// int
-		static const std::string& State(){ static std::string x = "State"; return x; };// int
-		// Property
-		static const std::string& LottoBonus(){ static std::string x = "LottoBonus"; return x; };// int
-		static const std::string& LottoCredit(){ static std::string x = "LottoCredit"; return x; };// int
-		// Record
-		class LottoTickets
-		{
-		public:
-			//Class name
-			static const std::string& ThisName(){ static std::string x = "LottoTickets"; return x; };
-			static const int GUID = 0;//object
-			static const int Ticket = 1;//int
-
-		};
-
-	};
-	class PlayerPVP
-	{
-	public:
-		//Class name
-		static const std::string& ThisName(){ static std::string x = "PlayerPVP"; return x; };		// IObject
-		static const std::string& CampID(){ static std::string x = "CampID"; return x; };// object
-		static const std::string& ClassName(){ static std::string x = "ClassName"; return x; };// string
-		static const std::string& ConfigID(){ static std::string x = "ConfigID"; return x; };// string
-		static const std::string& Connection(){ static std::string x = "Connection"; return x; };// int
-		static const std::string& Disable(){ static std::string x = "Disable"; return x; };// int
-		static const std::string& GMMoveTo(){ static std::string x = "GMMoveTo"; return x; };// vector3
-		static const std::string& GroupID(){ static std::string x = "GroupID"; return x; };// int
-		static const std::string& ID(){ static std::string x = "ID"; return x; };// string
-		static const std::string& MasterID(){ static std::string x = "MasterID"; return x; };// object
-		static const std::string& MoveTo(){ static std::string x = "MoveTo"; return x; };// vector3
-		static const std::string& Name(){ static std::string x = "Name"; return x; };// string
-		static const std::string& Position(){ static std::string x = "Position"; return x; };// vector3
-		static const std::string& SceneID(){ static std::string x = "SceneID"; return x; };// int
-		static const std::string& State(){ static std::string x = "State"; return x; };// int
-		// Property
-		static const std::string& BetBattlePoint(){ static std::string x = "BetBattlePoint"; return x; };// int
-		static const std::string& BetDiamond(){ static std::string x = "BetDiamond"; return x; };// int
-		static const std::string& Commend(){ static std::string x = "Commend"; return x; };// int
-		static const std::string& IsReconnect(){ static std::string x = "IsReconnect"; return x; };// int
-		static const std::string& LastTeleportTime(){ static std::string x = "LastTeleportTime"; return x; };// int
-		static const std::string& MatchPassTime(){ static std::string x = "MatchPassTime"; return x; };// int
-		static const std::string& Report(){ static std::string x = "Report"; return x; };// int
-		static const std::string& Streak(){ static std::string x = "Streak"; return x; };// int
-		static const std::string& TreasureChest1(){ static std::string x = "TreasureChest1"; return x; };// string
-		static const std::string& TreasureChest2(){ static std::string x = "TreasureChest2"; return x; };// string
-		static const std::string& TreasureChest3(){ static std::string x = "TreasureChest3"; return x; };// string
-		static const std::string& TreasureChestView1(){ static std::string x = "TreasureChestView1"; return x; };// string
-		static const std::string& TreasureChestView2(){ static std::string x = "TreasureChestView2"; return x; };// string
-		static const std::string& TreasureChestView3(){ static std::string x = "TreasureChestView3"; return x; };// string
-		// Record
-		class PVPMatch
-		{
-		public:
-			//Class name
-			static const std::string& ThisName(){ static std::string x = "PVPMatch"; return x; };
-			static const int GUID = 0;//object
-			static const int PVPMode = 1;//int
-			static const int GameServerID = 2;//int
-			static const int SceneID = 3;//int
-			static const int GroupID = 4;//int
-			static const int StartTime = 5;//int
-			static const int Finished = 6;//int
-
-		};
-		class PlayingMatch
-		{
-		public:
-			//Class name
-			static const std::string& ThisName(){ static std::string x = "PlayingMatch"; return x; };
-			static const int GUID = 0;//object
-			static const int PVPMode = 1;//int
-			static const int GameServerID = 2;//int
-			static const int SceneID = 3;//int
-			static const int GroupID = 4;//int
-			static const int StartTime = 5;//int
-			static const int Finished = 6;//int
-
-		};
-
-	};
-	class PlayerShopBenefit
-	{
-	public:
-		//Class name
-		static const std::string& ThisName(){ static std::string x = "PlayerShopBenefit"; return x; };		// IObject
-		static const std::string& CampID(){ static std::string x = "CampID"; return x; };// object
-		static const std::string& ClassName(){ static std::string x = "ClassName"; return x; };// string
-		static const std::string& ConfigID(){ static std::string x = "ConfigID"; return x; };// string
-		static const std::string& Connection(){ static std::string x = "Connection"; return x; };// int
-		static const std::string& Disable(){ static std::string x = "Disable"; return x; };// int
-		static const std::string& GMMoveTo(){ static std::string x = "GMMoveTo"; return x; };// vector3
-		static const std::string& GroupID(){ static std::string x = "GroupID"; return x; };// int
-		static const std::string& ID(){ static std::string x = "ID"; return x; };// string
-		static const std::string& MasterID(){ static std::string x = "MasterID"; return x; };// object
-		static const std::string& MoveTo(){ static std::string x = "MoveTo"; return x; };// vector3
-		static const std::string& Name(){ static std::string x = "Name"; return x; };// string
-		static const std::string& Position(){ static std::string x = "Position"; return x; };// vector3
-		static const std::string& SceneID(){ static std::string x = "SceneID"; return x; };// int
-		static const std::string& State(){ static std::string x = "State"; return x; };// int
-		// Property
-		// Record
-		class BuyRecord
-		{
-		public:
-			//Class name
-			static const std::string& ThisName(){ static std::string x = "BuyRecord"; return x; };
-			static const int ShopID = 0;//string
-			static const int Diamond = 1;//int
-			static const int Time = 2;//int
-
-		};
-		class ShopBenefit
-		{
-		public:
-			//Class name
-			static const std::string& ThisName(){ static std::string x = "ShopBenefit"; return x; };
-			static const int ShopID = 0;//string
-			static const int Diamond = 1;//int
-			static const int PickTime = 2;//int
-
-		};
-
-	};
-	class PlayerTeamMember
-	{
-	public:
-		//Class name
-		static const std::string& ThisName(){ static std::string x = "PlayerTeamMember"; return x; };		// IObject
-		static const std::string& CampID(){ static std::string x = "CampID"; return x; };// object
-		static const std::string& ClassName(){ static std::string x = "ClassName"; return x; };// string
-		static const std::string& ConfigID(){ static std::string x = "ConfigID"; return x; };// string
-		static const std::string& Connection(){ static std::string x = "Connection"; return x; };// int
-		static const std::string& Disable(){ static std::string x = "Disable"; return x; };// int
-		static const std::string& GMMoveTo(){ static std::string x = "GMMoveTo"; return x; };// vector3
-		static const std::string& GroupID(){ static std::string x = "GroupID"; return x; };// int
-		static const std::string& ID(){ static std::string x = "ID"; return x; };// string
-		static const std::string& MasterID(){ static std::string x = "MasterID"; return x; };// object
-		static const std::string& MoveTo(){ static std::string x = "MoveTo"; return x; };// vector3
-		static const std::string& Name(){ static std::string x = "Name"; return x; };// string
-		static const std::string& Position(){ static std::string x = "Position"; return x; };// vector3
-		static const std::string& SceneID(){ static std::string x = "SceneID"; return x; };// int
-		static const std::string& State(){ static std::string x = "State"; return x; };// int
-		// Property
-		// Record
-		class TeamMemberList
-		{
-		public:
-			//Class name
-			static const std::string& ThisName(){ static std::string x = "TeamMemberList"; return x; };
-			static const int GUID = 0;//object
-			static const int Name = 1;//string
-			static const int Leader = 2;//int
-			static const int bp = 3;//int
-			static const int GameID = 4;//int
-			static const int Pending = 5;//int
+		class Cooldown
+		{
+		public:
+			//Class name
+			static const std::string& ThisName(){ static std::string x = "Cooldown"; return x; };
+			static const int ConfigID = 0;//string
+			static const int Time = 1;//int
 
 		};
 
@@ -2844,39 +746,6 @@
 		// Record
 
 	};
-	class Shop
-	{
-	public:
-		//Class name
-		static const std::string& ThisName(){ static std::string x = "Shop"; return x; };		// IObject
-		static const std::string& CampID(){ static std::string x = "CampID"; return x; };// object
-		static const std::string& ClassName(){ static std::string x = "ClassName"; return x; };// string
-		static const std::string& ConfigID(){ static std::string x = "ConfigID"; return x; };// string
-		static const std::string& Connection(){ static std::string x = "Connection"; return x; };// int
-		static const std::string& Disable(){ static std::string x = "Disable"; return x; };// int
-		static const std::string& GMMoveTo(){ static std::string x = "GMMoveTo"; return x; };// vector3
-		static const std::string& GroupID(){ static std::string x = "GroupID"; return x; };// int
-		static const std::string& ID(){ static std::string x = "ID"; return x; };// string
-		static const std::string& MasterID(){ static std::string x = "MasterID"; return x; };// object
-		static const std::string& MoveTo(){ static std::string x = "MoveTo"; return x; };// vector3
-		static const std::string& Name(){ static std::string x = "Name"; return x; };// string
-		static const std::string& Position(){ static std::string x = "Position"; return x; };// vector3
-		static const std::string& SceneID(){ static std::string x = "SceneID"; return x; };// int
-		static const std::string& State(){ static std::string x = "State"; return x; };// int
-		// Property
-		static const std::string& Best(){ static std::string x = "Best"; return x; };// int
-		static const std::string& Diamond(){ static std::string x = "Diamond"; return x; };// int
-		static const std::string& Dollar(){ static std::string x = "Dollar"; return x; };// float
-		static const std::string& ExtraDay(){ static std::string x = "ExtraDay"; return x; };// int
-		static const std::string& ExtraDiamondPerDay(){ static std::string x = "ExtraDiamondPerDay"; return x; };// int
-		static const std::string& ItemCount(){ static std::string x = "ItemCount"; return x; };// int
-		static const std::string& ItemID(){ static std::string x = "ItemID"; return x; };// string
-		static const std::string& Level(){ static std::string x = "Level"; return x; };// int
-		static const std::string& LimitTimePerWeek(){ static std::string x = "LimitTimePerWeek"; return x; };// int
-		static const std::string& Type(){ static std::string x = "Type"; return x; };// int
-		// Record
-
-	};
 	class Skill
 	{
 	public:
@@ -2904,7 +773,6 @@
 		static const std::string& ConsumeValue(){ static std::string x = "ConsumeValue"; return x; };// int
 		static const std::string& CoolDownTime(){ static std::string x = "CoolDownTime"; return x; };// float
 		static const std::string& DamageProperty(){ static std::string x = "DamageProperty"; return x; };// string
-		static const std::string& DamageType(){ static std::string x = "DamageType"; return x; };// int
 		static const std::string& DamageValue(){ static std::string x = "DamageValue"; return x; };// int
 		static const std::string& DefaultHitTime(){ static std::string x = "DefaultHitTime"; return x; };// string
 		static const std::string& Desc(){ static std::string x = "Desc"; return x; };// string
@@ -2921,123 +789,6 @@
 		// Record
 
 	};
-	class Talent
-	{
-	public:
-		//Class name
-		static const std::string& ThisName(){ static std::string x = "Talent"; return x; };		// IObject
-		static const std::string& CampID(){ static std::string x = "CampID"; return x; };// object
-		static const std::string& ClassName(){ static std::string x = "ClassName"; return x; };// string
-		static const std::string& ConfigID(){ static std::string x = "ConfigID"; return x; };// string
-		static const std::string& Connection(){ static std::string x = "Connection"; return x; };// int
-		static const std::string& Disable(){ static std::string x = "Disable"; return x; };// int
-		static const std::string& GMMoveTo(){ static std::string x = "GMMoveTo"; return x; };// vector3
-		static const std::string& GroupID(){ static std::string x = "GroupID"; return x; };// int
-		static const std::string& ID(){ static std::string x = "ID"; return x; };// string
-		static const std::string& MasterID(){ static std::string x = "MasterID"; return x; };// object
-		static const std::string& MoveTo(){ static std::string x = "MoveTo"; return x; };// vector3
-		static const std::string& Name(){ static std::string x = "Name"; return x; };// string
-		static const std::string& Position(){ static std::string x = "Position"; return x; };// vector3
-		static const std::string& SceneID(){ static std::string x = "SceneID"; return x; };// int
-		static const std::string& State(){ static std::string x = "State"; return x; };// int
-		// Property
-		static const std::string& Desc(){ static std::string x = "Desc"; return x; };// string
-		static const std::string& EffectData(){ static std::string x = "EffectData"; return x; };// string
-		static const std::string& Icon(){ static std::string x = "Icon"; return x; };// string
-		static const std::string& NextID(){ static std::string x = "NextID"; return x; };// string
-		static const std::string& ShowName(){ static std::string x = "ShowName"; return x; };// string
-		static const std::string& SpriteFile(){ static std::string x = "SpriteFile"; return x; };// string
-		// Record
-
-	};
-	class Task
-	{
-	public:
-		//Class name
-		static const std::string& ThisName(){ static std::string x = "Task"; return x; };		// IObject
-		static const std::string& CampID(){ static std::string x = "CampID"; return x; };// object
-		static const std::string& ClassName(){ static std::string x = "ClassName"; return x; };// string
-		static const std::string& ConfigID(){ static std::string x = "ConfigID"; return x; };// string
-		static const std::string& Connection(){ static std::string x = "Connection"; return x; };// int
-		static const std::string& Disable(){ static std::string x = "Disable"; return x; };// int
-		static const std::string& GMMoveTo(){ static std::string x = "GMMoveTo"; return x; };// vector3
-		static const std::string& GroupID(){ static std::string x = "GroupID"; return x; };// int
-		static const std::string& ID(){ static std::string x = "ID"; return x; };// string
-		static const std::string& MasterID(){ static std::string x = "MasterID"; return x; };// object
-		static const std::string& MoveTo(){ static std::string x = "MoveTo"; return x; };// vector3
-		static const std::string& Name(){ static std::string x = "Name"; return x; };// string
-		static const std::string& Position(){ static std::string x = "Position"; return x; };// vector3
-		static const std::string& SceneID(){ static std::string x = "SceneID"; return x; };// int
-		static const std::string& State(){ static std::string x = "State"; return x; };// int
-		// Property
-		static const std::string& ArgCnfID(){ static std::string x = "ArgCnfID"; return x; };// string
-		static const std::string& ArgCount(){ static std::string x = "ArgCount"; return x; };// int
-		static const std::string& AwardExp(){ static std::string x = "AwardExp"; return x; };// int
-		static const std::string& AwardGold(){ static std::string x = "AwardGold"; return x; };// int
-		static const std::string& AwardPack(){ static std::string x = "AwardPack"; return x; };// string
-		static const std::string& DescID(){ static std::string x = "DescID"; return x; };// string
-		static const std::string& LevelReq(){ static std::string x = "LevelReq"; return x; };// string
-		static const std::string& NextTaskID(){ static std::string x = "NextTaskID"; return x; };// string
-		static const std::string& Type(){ static std::string x = "Type"; return x; };// int
-		// Record
-
-	};
-	class Team
-	{
-	public:
-		//Class name
-		static const std::string& ThisName(){ static std::string x = "Team"; return x; };		// IObject
-		static const std::string& CampID(){ static std::string x = "CampID"; return x; };// object
-		static const std::string& ClassName(){ static std::string x = "ClassName"; return x; };// string
-		static const std::string& ConfigID(){ static std::string x = "ConfigID"; return x; };// string
-		static const std::string& Connection(){ static std::string x = "Connection"; return x; };// int
-		static const std::string& Disable(){ static std::string x = "Disable"; return x; };// int
-		static const std::string& GMMoveTo(){ static std::string x = "GMMoveTo"; return x; };// vector3
-		static const std::string& GroupID(){ static std::string x = "GroupID"; return x; };// int
-		static const std::string& ID(){ static std::string x = "ID"; return x; };// string
-		static const std::string& MasterID(){ static std::string x = "MasterID"; return x; };// object
-		static const std::string& MoveTo(){ static std::string x = "MoveTo"; return x; };// vector3
-		static const std::string& Name(){ static std::string x = "Name"; return x; };// string
-		static const std::string& Position(){ static std::string x = "Position"; return x; };// vector3
-		static const std::string& SceneID(){ static std::string x = "SceneID"; return x; };// int
-		static const std::string& State(){ static std::string x = "State"; return x; };// int
-		// Property
-		static const std::string& Captain(){ static std::string x = "Captain"; return x; };// object
-		static const std::string& PresidentName(){ static std::string x = "PresidentName"; return x; };// string
-		// Record
-		class ApplyList
-		{
-		public:
-			//Class name
-			static const std::string& ThisName(){ static std::string x = "ApplyList"; return x; };
-			static const int GUID = 0;//object
-			static const int Name = 1;//string
-			static const int Level = 2;//int
-			static const int Job = 3;//int
-			static const int Donation = 4;//int
-			static const int VIP = 5;//int
-			static const int Power = 6;//int
-
-		};
-		class MemberList
-		{
-		public:
-			//Class name
-			static const std::string& ThisName(){ static std::string x = "MemberList"; return x; };
-			static const int GUID = 0;//object
-			static const int Name = 1;//string
-			static const int Level = 2;//int
-			static const int Job = 3;//int
-			static const int Donation = 4;//int
-			static const int Receive = 5;//int
-			static const int VIP = 6;//int
-			static const int Online = 7;//int
-			static const int Title = 8;//int
-			static const int GameID = 9;//int
-
-		};
-
-	};
 
 }
 #endif