--- conflicted
+++ resolved
@@ -72,16 +72,7 @@
     return true;
 }
 
-<<<<<<< HEAD
-bool NFCSceneAOIModule::RequestEnterScene(const NFGUID & self, const int nSceneID, const int nType, const NFDataList & argList)
-{
-	return RequestEnterScene(self, nSceneID, -1, nType, argList);
-}
-
-bool NFCSceneAOIModule::RequestEnterScene(const NFGUID & self, const int nSceneID, const int nGrupID, const int nType, const NFDataList & argList)
-=======
 bool NFCSceneAOIModule::RequestEnterScene(const NFGUID & self, const int nSceneID, const int nGrupID, const int nType, const NFIDataList & argList)
->>>>>>> cfd05b85
 {
 	if (nGrupID < 0)
 	{
@@ -222,7 +213,7 @@
 	{
 		const std::string& strClassName = m_pElementModule->GetPropertyString(pResource->strConfigID, NFrame::IObject::ClassName());
 
-		NFDataList arg;
+		NFCDataList arg;
 		arg << NFrame::IObject::X() << pResource->vSeedPos.X();
 		arg << NFrame::IObject::Y() << pResource->vSeedPos.Y();
 		arg << NFrame::IObject::Z() << pResource->vSeedPos.Z();
@@ -236,9 +227,6 @@
 	return false;
 }
 
-<<<<<<< HEAD
-bool NFCSceneAOIModule::SwitchScene(const NFGUID& self, const int nTargetSceneID, const int nTargetGroupID, const int nType, const float fX, const float fY, const float fZ, const float fOrient, const NFDataList& arg)
-=======
 bool NFCSceneAOIModule::DestroySceneNPC(const int nSceneID, const int nGroupID)
 {
 	NF_SHARE_PTR<NFCSceneInfo> pSceneInfo = GetElement(nSceneID);
@@ -266,7 +254,6 @@
 }
 
 bool NFCSceneAOIModule::SwitchScene(const NFGUID& self, const int nTargetSceneID, const int nTargetGroupID, const int nType, const float fX, const float fY, const float fZ, const float fOrient, const NFIDataList& arg)
->>>>>>> cfd05b85
 {
 	NF_SHARE_PTR<NFIObject> pObject = m_pKernelModule->GetObject(self);
 	if (pObject)
@@ -329,7 +316,7 @@
 	return false;
 }
 
-int NFCSceneAOIModule::OnPropertyCommonEvent(const NFGUID & self, const std::string & strPropertyName, const NFData & oldVar, const NFData & newVar)
+int NFCSceneAOIModule::OnPropertyCommonEvent(const NFGUID & self, const std::string & strPropertyName, const NFIDataList::TData & oldVar, const NFIDataList::TData & newVar)
 {
 	const std::string& strClassName = m_pKernelModule->GetPropertyString(self, NFrame::IObject::ClassName());
 	if (strClassName == NFrame::Player::ThisName())
@@ -348,7 +335,7 @@
 		}
 	}
 
-	NFDataList valueBroadCaseList;
+	NFCDataList valueBroadCaseList;
 	if (GetBroadCastObject(self, strPropertyName, false, valueBroadCaseList) <= 0)
 	{
 		return 0;
@@ -359,7 +346,7 @@
 	return 0;
 }
 
-int NFCSceneAOIModule::OnRecordCommonEvent(const NFGUID & self, const RECORD_EVENT_DATA & xEventData, const NFData & oldVar, const NFData & newVar)
+int NFCSceneAOIModule::OnRecordCommonEvent(const NFGUID & self, const RECORD_EVENT_DATA & xEventData, const NFIDataList::TData & oldVar, const NFIDataList::TData & newVar)
 {
 	const std::string& strRecordName = xEventData.strRecordName;
 	const int nOpType = xEventData.nOpType;
@@ -374,7 +361,7 @@
 		return 0;
 	}
 	
-	NFDataList valueBroadCaseList;
+	NFCDataList valueBroadCaseList;
 	GetBroadCastObject(self, strRecordName, true, valueBroadCaseList);
 
 	OnRecordEvent(self, strRecordName, xEventData, oldVar, newVar, valueBroadCaseList);
@@ -382,7 +369,7 @@
 	return 0;
 }
 
-int NFCSceneAOIModule::OnClassCommonEvent(const NFGUID & self, const std::string & strClassName, const CLASS_OBJECT_EVENT eClassEvent, const NFDataList & var)
+int NFCSceneAOIModule::OnClassCommonEvent(const NFGUID & self, const std::string & strClassName, const CLASS_OBJECT_EVENT eClassEvent, const NFIDataList & var)
 {
 	if (CLASS_OBJECT_EVENT::COE_DESTROY == eClassEvent)
 	{
@@ -394,12 +381,12 @@
 			return 0;
 		}
 
-		NFDataList valueAllPlayrNoSelfList;
+		NFCDataList valueAllPlayrNoSelfList;
 		m_pKernelModule->GetGroupObjectList(nObjectSceneID, nObjectGroupID, valueAllPlayrNoSelfList, true, self);
 
 		//tell other people that you want to leave from this scene or this group
 		//every one want to know you want to leave notmater you are a monster maybe you are a player
-		OnObjectListLeave(valueAllPlayrNoSelfList, NFDataList() << self);
+		OnObjectListLeave(valueAllPlayrNoSelfList, NFCDataList() << self);
 	}
 
 	else if (CLASS_OBJECT_EVENT::COE_CREATE_NODATA == eClassEvent)
@@ -414,11 +401,11 @@
 		if (strClassName == NFrame::Player::ThisName())
 		{
 			//tell youself<client>, u want to enter this scene or this group
-			OnObjectListEnter(NFDataList() << self, NFDataList() << self);
+			OnObjectListEnter(NFCDataList() << self, NFCDataList() << self);
 
 			//tell youself<client>, u want to broad your properties and records to youself
-			OnPropertyEnter(NFDataList() << self, self);
-			OnRecordEnter(NFDataList() << self, self);
+			OnPropertyEnter(NFCDataList() << self, self);
+			OnRecordEnter(NFCDataList() << self, self);
 		}
 		else
 		{
@@ -430,11 +417,11 @@
 				return 0;
 			}
 
-			NFDataList valueAllPlayrObjectList;
+			NFCDataList valueAllPlayrObjectList;
 			m_pKernelModule->GetGroupObjectList(nObjectSceneID, nObjectGroupID, valueAllPlayrObjectList, true);
 
 			//monster or others need to tell all player
-			OnObjectListEnter(valueAllPlayrObjectList, NFDataList() << self);
+			OnObjectListEnter(valueAllPlayrObjectList, NFCDataList() << self);
 			OnPropertyEnter(valueAllPlayrObjectList, self);
 		}
 	}
@@ -446,7 +433,7 @@
 	return 0;
 }
 
-int NFCSceneAOIModule::OnPlayerGroupEvent(const NFGUID & self, const std::string & strPropertyName, const NFData & oldVar, const NFData & newVar)
+int NFCSceneAOIModule::OnPlayerGroupEvent(const NFGUID & self, const std::string & strPropertyName, const NFIDataList::TData & oldVar, const NFIDataList::TData & newVar)
 {
 	//this event only happened in the same scene
 	int nSceneID = m_pKernelModule->GetPropertyInt(self, NFrame::IObject::SceneID());
@@ -463,14 +450,14 @@
 		{
 			//example2: 1 -> 2 ==> new_group > 0 && old_group > 0
 			//step1: leave
-			NFDataList valueAllOldNPCListNoSelf;
-			NFDataList valueAllOldPlayerListNoSelf;
+			NFCDataList valueAllOldNPCListNoSelf;
+			NFCDataList valueAllOldPlayerListNoSelf;
 			m_pKernelModule->GetGroupObjectList(nSceneID, nOldGroupID, valueAllOldNPCListNoSelf, false, self);
 			m_pKernelModule->GetGroupObjectList(nSceneID, nOldGroupID, valueAllOldPlayerListNoSelf, true, self);
 
-			OnObjectListLeave(valueAllOldPlayerListNoSelf, NFDataList() << self);
-			OnObjectListLeave(NFDataList() << self, valueAllOldPlayerListNoSelf);
-			OnObjectListLeave(NFDataList() << self, valueAllOldNPCListNoSelf);
+			OnObjectListLeave(valueAllOldPlayerListNoSelf, NFCDataList() << self);
+			OnObjectListLeave(NFCDataList() << self, valueAllOldPlayerListNoSelf);
+			OnObjectListLeave(NFCDataList() << self, valueAllOldNPCListNoSelf);
 		}
 		else
 		{
@@ -479,23 +466,23 @@
 		}
 
 		//step2: enter
-		NFDataList valueAllNewNPCListNoSelf;
-		NFDataList valueAllNewPlayerListNoSelf;
+		NFCDataList valueAllNewNPCListNoSelf;
+		NFCDataList valueAllNewPlayerListNoSelf;
 
 		m_pKernelModule->GetGroupObjectList(nSceneID, nNewGroupID, valueAllNewNPCListNoSelf, false, self);
 		m_pKernelModule->GetGroupObjectList(nSceneID, nNewGroupID, valueAllNewPlayerListNoSelf, true, self);
 
-		OnObjectListEnter(valueAllNewPlayerListNoSelf, NFDataList() << self);
-		OnObjectListEnter(NFDataList() << self, valueAllNewPlayerListNoSelf);
-		OnObjectListEnter(NFDataList() << self, valueAllNewNPCListNoSelf);
+		OnObjectListEnter(valueAllNewPlayerListNoSelf, NFCDataList() << self);
+		OnObjectListEnter(NFCDataList() << self, valueAllNewPlayerListNoSelf);
+		OnObjectListEnter(NFCDataList() << self, valueAllNewNPCListNoSelf);
 
 		//bc others data to u
 		for (int i = 0; i < valueAllNewNPCListNoSelf.GetCount(); i++)
 		{
 			NFGUID identOld = valueAllNewNPCListNoSelf.Object(i);
 
-			OnPropertyEnter(NFDataList() << self, identOld);
-			OnRecordEnter(NFDataList() << self, identOld);
+			OnPropertyEnter(NFCDataList() << self, identOld);
+			OnRecordEnter(NFCDataList() << self, identOld);
 		}
 
 		//bc others data to u
@@ -503,8 +490,8 @@
 		{
 			NFGUID identOld = valueAllNewPlayerListNoSelf.Object(i);
 
-			OnPropertyEnter(NFDataList() << self, identOld);
-			OnRecordEnter(NFDataList() << self, identOld);
+			OnPropertyEnter(NFCDataList() << self, identOld);
+			OnRecordEnter(NFCDataList() << self, identOld);
 		}
 
 		//bc u data to others
@@ -517,21 +504,21 @@
 		{
 			//example3: 5 -> 0 ==> new_group <= 0 && old_group > 0
 			//step1: leave
-			NFDataList valueAllOldNPCListNoSelf;
-			NFDataList valueAllOldPlayerListNoSelf;
+			NFCDataList valueAllOldNPCListNoSelf;
+			NFCDataList valueAllOldPlayerListNoSelf;
 			m_pKernelModule->GetGroupObjectList(nSceneID, nOldGroupID, valueAllOldNPCListNoSelf, false, self);
 			m_pKernelModule->GetGroupObjectList(nSceneID, nOldGroupID, valueAllOldPlayerListNoSelf, true, self);
 
-			OnObjectListLeave(valueAllOldPlayerListNoSelf, NFDataList() << self);
-			OnObjectListLeave(NFDataList() << self, valueAllOldPlayerListNoSelf);
-			OnObjectListLeave(NFDataList() << self, valueAllOldNPCListNoSelf);
-		}
-	}
-
-	return 0;
-}
-
-int NFCSceneAOIModule::OnPlayerSceneEvent(const NFGUID & self, const std::string & strPropertyName, const NFData & oldVar, const NFData & newVar)
+			OnObjectListLeave(valueAllOldPlayerListNoSelf, NFCDataList() << self);
+			OnObjectListLeave(NFCDataList() << self, valueAllOldPlayerListNoSelf);
+			OnObjectListLeave(NFCDataList() << self, valueAllOldNPCListNoSelf);
+		}
+	}
+
+	return 0;
+}
+
+int NFCSceneAOIModule::OnPlayerSceneEvent(const NFGUID & self, const std::string & strPropertyName, const NFIDataList::TData & oldVar, const NFIDataList::TData & newVar)
 {
 	//no more player in this group of this scene at the same time
 	//so now only one player(that you) in this group of this scene
@@ -541,7 +528,7 @@
 	return 0;
 }
 
-int NFCSceneAOIModule::GetBroadCastObject(const NFGUID & self, const std::string & strPropertyName, const bool bTable, NFDataList & valueObject)
+int NFCSceneAOIModule::GetBroadCastObject(const NFGUID & self, const std::string & strPropertyName, const bool bTable, NFIDataList & valueObject)
 {
 	int nObjectContainerID = m_pKernelModule->GetPropertyInt(self, NFrame::IObject::SceneID());
 	int nObjectGroupID = m_pKernelModule->GetPropertyInt(self, NFrame::IObject::GroupID());
@@ -605,7 +592,7 @@
 	return valueObject.GetCount();
 }
 
-int NFCSceneAOIModule::EnterSceneCondition(const NFGUID & self, const int nSceneID, const int nGroupID, const int nType, const NFDataList & argList)
+int NFCSceneAOIModule::EnterSceneCondition(const NFGUID & self, const int nSceneID, const int nGroupID, const int nType, const NFIDataList & argList)
 {
 	std::vector<SCENE_EVENT_FUNCTOR_PTR>::iterator it = mtEnterSceneConditionCallback.begin();
 	for (; it != mtEnterSceneConditionCallback.end(); it++)
@@ -621,7 +608,7 @@
 	return 0;
 }
 
-int NFCSceneAOIModule::AfterEnterSceneGroup(const NFGUID & self, const int nSceneID, const int nGroupID, const int nType, const NFDataList & argList)
+int NFCSceneAOIModule::AfterEnterSceneGroup(const NFGUID & self, const int nSceneID, const int nGroupID, const int nType, const NFIDataList & argList)
 {
 	std::vector<SCENE_EVENT_FUNCTOR_PTR>::iterator it = mtAfterEnterSceneCallback.begin();
 	for (; it != mtAfterEnterSceneCallback.end(); it++)
@@ -634,7 +621,7 @@
 	return 0;
 }
 
-int NFCSceneAOIModule::BeforeLeaveSceneGroup(const NFGUID & self, const int nSceneID, const int nGroupID, const int nType, const NFDataList & argList)
+int NFCSceneAOIModule::BeforeLeaveSceneGroup(const NFGUID & self, const int nSceneID, const int nGroupID, const int nType, const NFIDataList & argList)
 {
 	std::vector<SCENE_EVENT_FUNCTOR_PTR>::iterator it = mtBeforeLeaveSceneCallback.begin();
 	for (; it != mtBeforeLeaveSceneCallback.end(); it++)
@@ -647,7 +634,7 @@
 	return 0;
 }
 
-int NFCSceneAOIModule::AfterLeaveSceneGroup(const NFGUID & self, const int nSceneID, const int nGroupID, const int nType, const NFDataList & argList)
+int NFCSceneAOIModule::AfterLeaveSceneGroup(const NFGUID & self, const int nSceneID, const int nGroupID, const int nType, const NFIDataList & argList)
 {
 	std::vector<SCENE_EVENT_FUNCTOR_PTR>::iterator it = mtAfterLeaveSceneCallback.begin();
 	for (; it != mtAfterLeaveSceneCallback.end(); it++)
@@ -660,7 +647,7 @@
 	return 0;
 }
 
-int NFCSceneAOIModule::BeforeEnterSceneGroup(const NFGUID & self, const int nSceneID, const int nGroupID, const int nType, const NFDataList & argList)
+int NFCSceneAOIModule::BeforeEnterSceneGroup(const NFGUID & self, const int nSceneID, const int nGroupID, const int nType, const NFIDataList & argList)
 {
 	std::vector<SCENE_EVENT_FUNCTOR_PTR>::iterator it = mtBeforeEnterSceneCallback.begin();
 	for (; it != mtBeforeEnterSceneCallback.end(); it++)
@@ -672,7 +659,7 @@
 	return 0;
 }
 
-int NFCSceneAOIModule::OnObjectListEnter(const NFDataList & self, const NFDataList & argVar)
+int NFCSceneAOIModule::OnObjectListEnter(const NFIDataList & self, const NFIDataList & argVar)
 {
 	std::vector<OBJECT_ENTER_EVENT_FUNCTOR_PTR>::iterator it = mtObjectEnterCallback.begin();
 	for (; it != mtObjectEnterCallback.end(); it++)
@@ -685,7 +672,7 @@
 	return 0;
 }
 
-int NFCSceneAOIModule::OnObjectListLeave(const NFDataList & self, const NFDataList & argVar)
+int NFCSceneAOIModule::OnObjectListLeave(const NFIDataList & self, const NFIDataList & argVar)
 {
 	std::vector<OBJECT_LEAVE_EVENT_FUNCTOR_PTR>::iterator it = mtObjectLeaveCallback.begin();
 	for (; it != mtObjectLeaveCallback.end(); it++)
@@ -698,7 +685,7 @@
 	return 0;
 }
 
-int NFCSceneAOIModule::OnPropertyEnter(const NFDataList & argVar, const NFGUID & self)
+int NFCSceneAOIModule::OnPropertyEnter(const NFIDataList & argVar, const NFGUID & self)
 {
 	std::vector<PROPERTY_ENTER_EVENT_FUNCTOR_PTR>::iterator it = mtPropertyEnterCallback.begin();
 	for (; it != mtPropertyEnterCallback.end(); it++)
@@ -711,7 +698,7 @@
 	return 0;
 }
 
-int NFCSceneAOIModule::OnRecordEnter(const NFDataList & argVar, const NFGUID & self)
+int NFCSceneAOIModule::OnRecordEnter(const NFIDataList & argVar, const NFGUID & self)
 {
 	std::vector<RECORD_ENTER_EVENT_FUNCTOR_PTR>::iterator it = mtRecordEnterCallback.begin();
 	for (; it != mtRecordEnterCallback.end(); it++)
@@ -724,7 +711,7 @@
 	return 0;
 }
 
-int NFCSceneAOIModule::OnPropertyEvent(const NFGUID & self, const std::string & strProperty, const NFData & oldVar, const NFData & newVar, const NFDataList& argVar)
+int NFCSceneAOIModule::OnPropertyEvent(const NFGUID & self, const std::string & strProperty, const NFIDataList::TData & oldVar, const NFIDataList::TData & newVar, const NFIDataList& argVar)
 {
 	std::vector<PROPERTY_SINGLE_EVENT_FUNCTOR_PTR>::iterator it = mtPropertySingleCallback.begin();
 	for (; it != mtPropertySingleCallback.end(); it++)
@@ -737,7 +724,7 @@
 	return 0;
 }
 
-int NFCSceneAOIModule::OnRecordEvent(const NFGUID & self, const std::string& strProperty, const RECORD_EVENT_DATA & xEventData, const NFData & oldVar, const NFData & newVar, const NFDataList& argVar)
+int NFCSceneAOIModule::OnRecordEvent(const NFGUID & self, const std::string& strProperty, const RECORD_EVENT_DATA & xEventData, const NFIDataList::TData & oldVar, const NFIDataList::TData & newVar, const NFIDataList& argVar)
 {
 	std::vector<RECORD_SINGLE_EVENT_FUNCTOR_PTR>::iterator it = mtRecordSingleCallback.begin();
 	for (; it != mtRecordSingleCallback.end(); it++)
