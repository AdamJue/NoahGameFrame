--- conflicted
+++ resolved
@@ -1,1629 +1,1536 @@
-// -------------------------------------------------------------------------
-//    @FileName         :    NFCKernelModule.cpp
-//    @Author           :    LvSheng.Huang
-//    @Date             :    2012-12-15
-//    @Module           :    NFCKernelModule
-//    @Desc             :
-// -------------------------------------------------------------------------
-
-#include "NFCKernelModule.h"
-#include "NFComm/NFCore/NFCObject.h"
-#include "NFComm/NFCore/NFCRecord.h"
-#include "NFComm/NFPluginModule/NFGUID.h"
-#include "NFComm/NFMessageDefine/NFProtocolDefine.hpp"
-
-NFCKernelModule::NFCKernelModule(NFIPluginManager* p)
-{
-    nGUIDIndex = 0;
-    mnRandomPos = 0;
-    nLastTime = 0;
-
-    pPluginManager = p;
-
-    nLastTime = pPluginManager->GetNowTime();
-    InitRandom();
-}
-
-NFCKernelModule::~NFCKernelModule()
-{
-    ClearAll();
-}
-
-void NFCKernelModule::InitRandom()
-{
-    mvRandom.clear();
-
-    int nRandomMax = 100000;
-    mnRandomPos = 0;
-
-    std::random_device rd;
-    std::mt19937 gen(rd());
-    std::uniform_real_distribution<> dis(0, 1.0f);
-
-    for (int i = 0; i < nRandomMax; i++)
-    {
-        mvRandom.push_back(dis(gen));
-    }
-}
-
-bool NFCKernelModule::Init()
-{
-    mtDeleteSelfList.clear();
-
-    m_pSceneModule = pPluginManager->FindModule<NFISceneAOIModule>();
-    m_pClassModule = pPluginManager->FindModule<NFIClassModule>();
-    m_pElementModule = pPluginManager->FindModule<NFIElementModule>();
-    m_pLogModule = pPluginManager->FindModule<NFILogModule>();
-	m_pScheduleModule = pPluginManager->FindModule<NFIScheduleModule>();
-	m_pEventModule = pPluginManager->FindModule<NFIEventModule>();
-
-    return true;
-}
-
-bool NFCKernelModule::Shut()
-{
-    return true;
-}
-
-bool NFCKernelModule::Execute()
-{
-    ProcessMemFree();
-
-    mnCurExeObject = NFGUID();
-
-    if (mtDeleteSelfList.size() > 0)
-    {
-        std::list<NFGUID>::iterator it = mtDeleteSelfList.begin();
-        for (it; it != mtDeleteSelfList.end(); it++)
-        {
-            DestroyObject(*it);
-        }
-        mtDeleteSelfList.clear();
-    }
-
-    m_pSceneModule->Execute();
-
-    NF_SHARE_PTR<NFIObject> pObject = First();
-    while (pObject)
-    {
-        mnCurExeObject = pObject->Self();
-        pObject->Execute();
-        mnCurExeObject = NFGUID();
-
-        pObject = Next();
-    }
-
-    return true;
-}
-
-NF_SHARE_PTR<NFIObject> NFCKernelModule::CreateObject(const NFGUID& self, const int nSceneID, const int nGroupID, const std::string& strClassName, const std::string& strConfigIndex, const NFDataList& arg)
-{
-    NF_SHARE_PTR<NFIObject> pObject;
-    NFGUID ident = self;
-
-    NF_SHARE_PTR<NFCSceneInfo> pContainerInfo = m_pSceneModule->GetElement(nSceneID);
-    if (!pContainerInfo)
-    {
-        m_pLogModule->LogNormal(NFILogModule::NLL_ERROR_NORMAL, NFGUID(0, nSceneID), "There is no scene", nSceneID, __FUNCTION__, __LINE__);
-        return pObject;
-    }
-
-    if (!pContainerInfo->GetElement(nGroupID))
-    {
-        m_pLogModule->LogNormal(NFILogModule::NLL_ERROR_NORMAL, NFGUID(0, nSceneID), "There is no group", nGroupID, __FUNCTION__, __LINE__);
-        return pObject;
-    }
-
-    //  if (!m_pElementModule->ExistElement(strConfigIndex))
-    //  {
-    //      m_pLogModule->LogNormal(NFILogModule::NLL_ERROR_NORMAL, NFGUID(0, nSceneID), "There is no group", nGroupID, __FUNCTION__, __LINE__);
-    //      return pObject;
-    //  }
-
-    
-    if (ident.IsNull())
-    {
-        ident = CreateGUID();
-    }
-
-    if (GetElement(ident))
-    {
-        m_pLogModule->LogObject(NFILogModule::NLL_ERROR_NORMAL, ident, "The object has Exists", __FUNCTION__, __LINE__);
-        return pObject;
-    }
-
-    NF_SHARE_PTR<NFIPropertyManager> pStaticClassPropertyManager = m_pClassModule->GetClassPropertyManager(strClassName);
-    NF_SHARE_PTR<NFIRecordManager> pStaticClassRecordManager = m_pClassModule->GetClassRecordManager(strClassName);
-    NF_SHARE_PTR<NFIComponentManager> pStaticClasComponentManager = m_pClassModule->GetClassComponentManager(strClassName);
-    if (pStaticClassPropertyManager && pStaticClassRecordManager && pStaticClasComponentManager)
-    {
-
-        pObject = NF_SHARE_PTR<NFIObject>(NF_NEW NFCObject(ident, pPluginManager));
-        
-        AddElement(ident, pObject);
-        pContainerInfo->AddObjectToGroup(nGroupID, ident, strClassName == NFrame::Player::ThisName() ? true : false);
-
-        NF_SHARE_PTR<NFIPropertyManager> pPropertyManager = pObject->GetPropertyManager();
-        NF_SHARE_PTR<NFIRecordManager> pRecordManager = pObject->GetRecordManager();
-        NF_SHARE_PTR<NFIComponentManager> pComponentManager = pObject->GetComponentManager();
-
-        
-        NF_SHARE_PTR<NFIProperty> pStaticConfigPropertyInfo = pStaticClassPropertyManager->First();
-        while (pStaticConfigPropertyInfo)
-        {
-            NF_SHARE_PTR<NFIProperty> xProperty = pPropertyManager->AddProperty(ident, pStaticConfigPropertyInfo->GetKey(), pStaticConfigPropertyInfo->GetType());
-
-            xProperty->SetPublic(pStaticConfigPropertyInfo->GetPublic());
-            xProperty->SetPrivate(pStaticConfigPropertyInfo->GetPrivate());
-            xProperty->SetSave(pStaticConfigPropertyInfo->GetSave());
-            xProperty->SetCache(pStaticConfigPropertyInfo->GetCache());
-            xProperty->SetRef(pStaticConfigPropertyInfo->GetRef());
-			xProperty->SetUpload(pStaticConfigPropertyInfo->GetUpload());
-
-            
-            pObject->AddPropertyCallBack(pStaticConfigPropertyInfo->GetKey(), this, &NFCKernelModule::OnPropertyCommonEvent);
-
-            pStaticConfigPropertyInfo = pStaticClassPropertyManager->Next();
-        }
-
-        NF_SHARE_PTR<NFIRecord> pConfigRecordInfo = pStaticClassRecordManager->First();
-        while (pConfigRecordInfo)
-        {
-            NF_SHARE_PTR<NFIRecord> xRecord =  pRecordManager->AddRecord(ident,
-                                      pConfigRecordInfo->GetName(),
-                                      pConfigRecordInfo->GetInitData(),
-                                      pConfigRecordInfo->GetTag(),
-                                      pConfigRecordInfo->GetRows());
-
-             xRecord->SetPublic(pConfigRecordInfo->GetPublic());
-             xRecord->SetPrivate(pConfigRecordInfo->GetPrivate());
-             xRecord->SetSave(pConfigRecordInfo->GetSave());
-             xRecord->SetCache(pConfigRecordInfo->GetCache());
-			 xRecord->SetUpload(pConfigRecordInfo->GetUpload());
-            
-            pObject->AddRecordCallBack(pConfigRecordInfo->GetName(), this, &NFCKernelModule::OnRecordCommonEvent);
-
-            pConfigRecordInfo = pStaticClassRecordManager->Next();
-        }
-
-        //////////////////////////////////////////////////////////////////////////
-        
-        NF_SHARE_PTR<NFIPropertyManager> pConfigPropertyManager = m_pElementModule->GetPropertyManager(strConfigIndex);
-        NF_SHARE_PTR<NFIRecordManager> pConfigRecordManager = m_pElementModule->GetRecordManager(strConfigIndex);
-
-        if (pConfigPropertyManager && pConfigRecordManager)
-        {
-            NF_SHARE_PTR<NFIProperty> pConfigPropertyInfo = pConfigPropertyManager->First();
-            while (nullptr != pConfigPropertyInfo)
-            {
-                if (pConfigPropertyInfo->Changed())
-                {
-                    pPropertyManager->SetProperty(pConfigPropertyInfo->GetKey(), pConfigPropertyInfo->GetValue());
-                }
-
-                pConfigPropertyInfo = pConfigPropertyManager->Next();
-            }
-        }
-
-        DoEvent(ident, strClassName, pObject->GetState(), arg);
-
-        
-        for (int i = 0; i < arg.GetCount() - 1; i += 2)
-        {
-            const std::string& strPropertyName = arg.String(i);
-            if (NFrame::IObject::ConfigID() != strPropertyName
-                && NFrame::IObject::ClassName() != strPropertyName
-                && NFrame::IObject::SceneID() != strPropertyName
-				&& NFrame::IObject::ID() != strPropertyName
-                && NFrame::IObject::GroupID() != strPropertyName)
-            {
-                NF_SHARE_PTR<NFIProperty> pArgProperty = pStaticClassPropertyManager->GetElement(strPropertyName);
-                if (pArgProperty)
-                {
-                    switch (pArgProperty->GetType())
-                    {
-                        case TDATA_INT:
-                            pObject->SetPropertyInt(strPropertyName, arg.Int(i + 1));
-                            break;
-                        case TDATA_FLOAT:
-                            pObject->SetPropertyFloat(strPropertyName, arg.Float(i + 1));
-                            break;
-                        case TDATA_STRING:
-                            pObject->SetPropertyString(strPropertyName, arg.String(i + 1));
-                            break;
-                        case TDATA_OBJECT:
-                            pObject->SetPropertyObject(strPropertyName, arg.Object(i + 1));
-                            break;
-                        default:
-                            break;
-                    }
-                }
-            }
-        }
-
-        
-		pObject->SetPropertyObject(NFrame::IObject::ID(), self);
-		pObject->SetPropertyString(NFrame::IObject::ConfigID(), strConfigIndex);
-        pObject->SetPropertyString(NFrame::IObject::ClassName(), strClassName);
-        pObject->SetPropertyInt(NFrame::IObject::SceneID(), nSceneID);
-        pObject->SetPropertyInt(NFrame::IObject::GroupID(), nGroupID);
-
-		pObject->SetState(COE_CREATE_LOADDATA);
-		DoEvent(ident, strClassName, pObject->GetState(), arg);
-
-		pObject->SetState(COE_CREATE_BEFORE_EFFECT);
-		DoEvent(ident, strClassName, pObject->GetState(), arg);
-
-		pObject->SetState(COE_CREATE_EFFECTDATA);
-		DoEvent(ident, strClassName, pObject->GetState(), arg);
-
-		pObject->SetState(COE_CREATE_AFTER_EFFECT);
-		DoEvent(ident, strClassName, pObject->GetState(), arg);
-
-		pObject->SetState(COE_CREATE_HASDATA);
-		DoEvent(ident, strClassName, pObject->GetState(), arg);
-
-		pObject->SetState(COE_CREATE_FINISH);
-		DoEvent(ident, strClassName, pObject->GetState(), arg);
-    }
-
-    return pObject;
-}
-
-bool NFCKernelModule::DestroyObject(const NFGUID& self)
-{
-    if (self == mnCurExeObject
-        && !self.IsNull())
-    {
-        
-        return DestroySelf(self);
-    }
-
-    
-    NFINT64 nGroupID = GetPropertyInt(self, NFrame::IObject::GroupID());
-    NFINT64 nSceneID = GetPropertyInt(self, NFrame::IObject::SceneID());
-
-    NF_SHARE_PTR<NFCSceneInfo> pContainerInfo = m_pSceneModule->GetElement(nSceneID);
-    if (pContainerInfo)
-    {
-        const std::string& strClassName = GetPropertyString(self, NFrame::IObject::ClassName());
-
-        pContainerInfo->RemoveObjectFromGroup(nGroupID, self, strClassName == NFrame::Player::ThisName() ? true : false);
-
-        DoEvent(self, strClassName, COE_BEFOREDESTROY, NFDataList());
-        DoEvent(self, strClassName, COE_DESTROY, NFDataList());
-
-        RemoveElement(self);
-
-		m_pEventModule->RemoveEventCallBack(self);
-		m_pScheduleModule->RemoveSchedule(self);
-
-        return true;
-
-    }
-
-    m_pLogModule->LogNormal(NFILogModule::NLL_ERROR_NORMAL, self, "There is no scene", nSceneID, __FUNCTION__, __LINE__);
-
-    return false;
-}
-
-bool NFCKernelModule::FindProperty(const NFGUID& self, const std::string& strPropertyName)
-{
-    NF_SHARE_PTR<NFIObject> pObject = GetElement(self);
-    if (pObject)
-    {
-        return pObject->FindProperty(strPropertyName);
-    }
-
-    m_pLogModule->LogObject(NFILogModule::NLL_ERROR_NORMAL, self, strPropertyName + "| There is no object", __FUNCTION__, __LINE__);
-
-    return false;
-}
-
-bool NFCKernelModule::SetPropertyInt(const NFGUID& self, const std::string& strPropertyName, const NFINT64 nValue)
-{
-    NF_SHARE_PTR<NFIObject> pObject = GetElement(self);
-    if (pObject)
-    {
-        return pObject->SetPropertyInt(strPropertyName, nValue);
-    }
-
-    m_pLogModule->LogObject(NFILogModule::NLL_ERROR_NORMAL, self, strPropertyName + "| There is no object", __FUNCTION__, __LINE__);
-
-    return false;
-}
-
-bool NFCKernelModule::SetPropertyFloat(const NFGUID& self, const std::string& strPropertyName, const double dValue)
-{
-    NF_SHARE_PTR<NFIObject> pObject = GetElement(self);
-    if (pObject)
-    {
-        return pObject->SetPropertyFloat(strPropertyName, dValue);
-    }
-
-    m_pLogModule->LogObject(NFILogModule::NLL_ERROR_NORMAL, self, strPropertyName + "| There is no object", __FUNCTION__, __LINE__);
-
-    return false;
-}
-
-bool NFCKernelModule::SetPropertyString(const NFGUID& self, const std::string& strPropertyName, const std::string& strValue)
-{
-    NF_SHARE_PTR<NFIObject> pObject = GetElement(self);
-    if (pObject)
-    {
-        return pObject->SetPropertyString(strPropertyName, strValue);
-    }
-
-    m_pLogModule->LogObject(NFILogModule::NLL_ERROR_NORMAL, self, strPropertyName + "| There is no object", __FUNCTION__, __LINE__);
-
-    return false;
-}
-
-bool NFCKernelModule::SetPropertyObject(const NFGUID& self, const std::string& strPropertyName, const NFGUID& objectValue)
-{
-    NF_SHARE_PTR<NFIObject> pObject = GetElement(self);
-    if (pObject)
-    {
-        return pObject->SetPropertyObject(strPropertyName, objectValue);
-    }
-
-    m_pLogModule->LogObject(NFILogModule::NLL_ERROR_NORMAL, self, strPropertyName + "| There is no object", __FUNCTION__, __LINE__);
-
-    return false;
-}
-
-bool NFCKernelModule::SetPropertyVector2(const NFGUID& self, const std::string& strPropertyName, const NFVector2& value)
-{
-	NF_SHARE_PTR<NFIObject> pObject = GetElement(self);
-	if (pObject)
-	{
-		return pObject->SetPropertyVector2(strPropertyName, value);
-	}
-
-	m_pLogModule->LogObject(NFILogModule::NLL_ERROR_NORMAL, self, strPropertyName + "| There is no vector2", __FUNCTION__, __LINE__);
-
-	return false;
-}
-
-bool NFCKernelModule::SetPropertyVector3(const NFGUID& self, const std::string& strPropertyName, const NFVector3& value)
-{
-	NF_SHARE_PTR<NFIObject> pObject = GetElement(self);
-	if (pObject)
-	{
-		return pObject->SetPropertyVector3(strPropertyName, value);
-	}
-
-	m_pLogModule->LogObject(NFILogModule::NLL_ERROR_NORMAL, self, strPropertyName + "| There is no vector3", __FUNCTION__, __LINE__);
-
-	return false;
-}
-
-NFINT64 NFCKernelModule::GetPropertyInt(const NFGUID& self, const std::string& strPropertyName)
-{
-    NF_SHARE_PTR<NFIObject> pObject = GetElement(self);
-    if (pObject)
-    {
-        return pObject->GetPropertyInt(strPropertyName);
-    }
-
-    m_pLogModule->LogObject(NFILogModule::NLL_ERROR_NORMAL, self, strPropertyName + "| There is no object", __FUNCTION__, __LINE__);
-
-    return NULL_INT;
-}
-
-double NFCKernelModule::GetPropertyFloat(const NFGUID& self, const std::string& strPropertyName)
-{
-    NF_SHARE_PTR<NFIObject> pObject = GetElement(self);
-    if (pObject)
-    {
-        return pObject->GetPropertyFloat(strPropertyName);
-    }
-
-    m_pLogModule->LogObject(NFILogModule::NLL_ERROR_NORMAL, self, strPropertyName + "| There is no object", __FUNCTION__, __LINE__);
-
-    return NULL_FLOAT;
-}
-
-const std::string& NFCKernelModule::GetPropertyString(const NFGUID& self, const std::string& strPropertyName)
-{
-    NF_SHARE_PTR<NFIObject> pObject = GetElement(self);
-    if (pObject)
-    {
-        return pObject->GetPropertyString(strPropertyName);
-    }
-
-    m_pLogModule->LogObject(NFILogModule::NLL_ERROR_NORMAL, self, strPropertyName + "| There is no object", __FUNCTION__, __LINE__);
-
-    return NULL_STR;
-}
-
-const NFGUID& NFCKernelModule::GetPropertyObject(const NFGUID& self, const std::string& strPropertyName)
-{
-    NF_SHARE_PTR<NFIObject> pObject = GetElement(self);
-    if (pObject)
-    {
-        return pObject->GetPropertyObject(strPropertyName);
-    }
-
-    m_pLogModule->LogObject(NFILogModule::NLL_ERROR_NORMAL, self, strPropertyName + "| There is no object", __FUNCTION__, __LINE__);
-
-    return NULL_OBJECT;
-}
-
-const NFVector2& NFCKernelModule::GetPropertyVector2(const NFGUID& self, const std::string& strPropertyName)
-{
-	NF_SHARE_PTR<NFIObject> pObject = GetElement(self);
-	if (pObject)
-	{
-		return pObject->GetPropertyVector2(strPropertyName);
-	}
-
-	m_pLogModule->LogObject(NFILogModule::NLL_ERROR_NORMAL, self, strPropertyName + "| There is no vector2", __FUNCTION__, __LINE__);
-
-	return NULL_VECTOR2;
-}
-
-const NFVector3& NFCKernelModule::GetPropertyVector3(const NFGUID& self, const std::string& strPropertyName)
-{
-	NF_SHARE_PTR<NFIObject> pObject = GetElement(self);
-	if (pObject)
-	{
-		return pObject->GetPropertyVector3(strPropertyName);
-	}
-
-	m_pLogModule->LogObject(NFILogModule::NLL_ERROR_NORMAL, self, strPropertyName + "| There is no vector3", __FUNCTION__, __LINE__);
-
-	return NULL_VECTOR3;
-}
-
-NF_SHARE_PTR<NFIRecord> NFCKernelModule::FindRecord(const NFGUID& self, const std::string& strRecordName)
-{
-    NF_SHARE_PTR<NFIObject> pObject = GetElement(self);
-    if (pObject)
-    {
-        return pObject->GetRecordManager()->GetElement(strRecordName);
-    }
-
-    m_pLogModule->LogObject(NFILogModule::NLL_ERROR_NORMAL, self, strRecordName + "| There is no object", __FUNCTION__, __LINE__);
-
-    return nullptr;
-}
-
-bool NFCKernelModule::ClearRecord(const NFGUID& self, const std::string& strRecordName)
-{
-    NF_SHARE_PTR<NFIRecord> pRecord =  FindRecord(self, strRecordName);
-    if (pRecord)
-    {
-        return pRecord->Clear();
-    }
-
-    m_pLogModule->LogObject(NFILogModule::NLL_ERROR_NORMAL, self, strRecordName + "| There is no record", __FUNCTION__, __LINE__);
-
-    return false;
-}
-
-bool NFCKernelModule::SetRecordInt(const NFGUID& self, const std::string& strRecordName, const int nRow, const int nCol, const NFINT64 nValue)
-{
-    NF_SHARE_PTR<NFIObject> pObject = GetElement(self);
-    if (pObject)
-    {
-        if (!pObject->SetRecordInt(strRecordName, nRow, nCol, nValue))
-        {
-            m_pLogModule->LogNormal(NFILogModule::NLL_ERROR_NORMAL, self, strRecordName, "error for row or col", __FUNCTION__, __LINE__);
-        }
-        else
-        {
-            return true;
-        }
-    }
-
-    m_pLogModule->LogObject(NFILogModule::NLL_ERROR_NORMAL, self, strRecordName + "| There is no object", __FUNCTION__, __LINE__);
-
-    return false;
-}
-
-bool NFCKernelModule::SetRecordInt(const NFGUID& self, const std::string& strRecordName, const int nRow, const std::string& strColTag, const NFINT64 value)
-{
-    NF_SHARE_PTR<NFIObject> pObject = GetElement(self);
-    if (pObject)
-    {
-        if (!pObject->SetRecordInt(strRecordName, nRow, strColTag, value))
-        {
-            m_pLogModule->LogNormal(NFILogModule::NLL_ERROR_NORMAL, self, strRecordName, "error for row or col", __FUNCTION__, __LINE__);
-        }
-        else
-        {
-            return true;
-        }
-    }
-
-    m_pLogModule->LogObject(NFILogModule::NLL_ERROR_NORMAL, self, strRecordName + "| There is no object", __FUNCTION__, __LINE__);
-
-    return false;
-}
-
-bool NFCKernelModule::SetRecordFloat(const NFGUID& self, const std::string& strRecordName, const int nRow, const int nCol, const double dwValue)
-{
-    NF_SHARE_PTR<NFIObject> pObject = GetElement(self);
-    if (pObject)
-    {
-        if (!pObject->SetRecordFloat(strRecordName, nRow, nCol, dwValue))
-        {
-            m_pLogModule->LogNormal(NFILogModule::NLL_ERROR_NORMAL, self, strRecordName, "error SetRecordFloat for row  or col", __FUNCTION__, __LINE__);
-        }
-        else
-        {
-            return true;
-        }
-    }
-
-    m_pLogModule->LogObject(NFILogModule::NLL_ERROR_NORMAL, self, "There is no object", __FUNCTION__, __LINE__);
-
-    return false;
-}
-
-bool NFCKernelModule::SetRecordFloat(const NFGUID& self, const std::string& strRecordName, const int nRow, const std::string& strColTag, const double value)
-{
-    NF_SHARE_PTR<NFIObject> pObject = GetElement(self);
-    if (pObject)
-    {
-        if (!pObject->SetRecordFloat(strRecordName, nRow, strColTag, value))
-        {
-            m_pLogModule->LogNormal(NFILogModule::NLL_ERROR_NORMAL, self, strRecordName, "error SetRecordFloat for row  or col", __FUNCTION__, __LINE__);
-        }
-        else
-        {
-            return true;
-        }
-    }
-
-    m_pLogModule->LogObject(NFILogModule::NLL_ERROR_NORMAL, self, "There is no object", __FUNCTION__, __LINE__);
-
-    return false;
-}
-
-bool NFCKernelModule::SetRecordString(const NFGUID& self, const std::string& strRecordName, const int nRow, const int nCol, const std::string& strValue)
-{
-    NF_SHARE_PTR<NFIObject> pObject = GetElement(self);
-    if (pObject)
-    {
-        if (!pObject->SetRecordString(strRecordName, nRow, nCol, strValue))
-        {
-            m_pLogModule->LogNormal(NFILogModule::NLL_ERROR_NORMAL, self, strRecordName, "error SetRecordString for row  or col", __FUNCTION__, __LINE__);
-        }
-        else
-        {
-            return true;
-        }
-    }
-
-    m_pLogModule->LogObject(NFILogModule::NLL_ERROR_NORMAL, self, "There is no object", __FUNCTION__, __LINE__);
-
-    return false;
-}
-
-bool NFCKernelModule::SetRecordString(const NFGUID& self, const std::string& strRecordName, const int nRow, const std::string& strColTag, const std::string& value)
-{
-    NF_SHARE_PTR<NFIObject> pObject = GetElement(self);
-    if (pObject)
-    {
-        if (!pObject->SetRecordString(strRecordName, nRow, strColTag, value))
-        {
-            m_pLogModule->LogNormal(NFILogModule::NLL_ERROR_NORMAL, self, strRecordName, "error SetRecordObject for row  or col", __FUNCTION__, __LINE__);
-        }
-        else
-        {
-            return true;
-        }
-    }
-
-    m_pLogModule->LogObject(NFILogModule::NLL_ERROR_NORMAL, self, "There is no object", __FUNCTION__, __LINE__);
-
-    return false;
-}
-
-bool NFCKernelModule::SetRecordObject(const NFGUID& self, const std::string& strRecordName, const int nRow, const int nCol, const NFGUID& objectValue)
-{
-    NF_SHARE_PTR<NFIObject> pObject = GetElement(self);
-    if (pObject)
-    {
-        if (!pObject->SetRecordObject(strRecordName, nRow, nCol, objectValue))
-        {
-            m_pLogModule->LogNormal(NFILogModule::NLL_ERROR_NORMAL, self, strRecordName, "error SetRecordObject for row  or col", __FUNCTION__, __LINE__);
-        }
-        else
-        {
-            return true;
-        }
-    }
-
-    m_pLogModule->LogObject(NFILogModule::NLL_ERROR_NORMAL, self, "There is no object", __FUNCTION__, __LINE__);
-
-    return false;
-}
-
-bool NFCKernelModule::SetRecordObject(const NFGUID& self, const std::string& strRecordName, const int nRow, const std::string& strColTag, const NFGUID& value)
-{
-    NF_SHARE_PTR<NFIObject> pObject = GetElement(self);
-    if (pObject)
-    {
-        if (!pObject->SetRecordObject(strRecordName, nRow, strColTag, value))
-        {
-            m_pLogModule->LogNormal(NFILogModule::NLL_ERROR_NORMAL, self, strRecordName, "error SetRecordObject for row  or col", __FUNCTION__, __LINE__);
-        }
-        else
-        {
-            return true;
-        }
-    }
-
-    m_pLogModule->LogObject(NFILogModule::NLL_ERROR_NORMAL, self, "There is no object", __FUNCTION__, __LINE__);
-
-    return false;
-}
-
-bool NFCKernelModule::SetRecordVector2(const NFGUID& self, const std::string& strRecordName, const int nRow, const int nCol, const NFVector2& value)
-{
-	NF_SHARE_PTR<NFIObject> pObject = GetElement(self);
-	if (pObject)
-	{
-		if (!pObject->SetRecordVector2(strRecordName, nRow, nCol, value))
-		{
-			m_pLogModule->LogNormal(NFILogModule::NLL_ERROR_NORMAL, self, strRecordName, "error SetRecordVector2 for row  or col", __FUNCTION__, __LINE__);
-		}
-		else
-		{
-			return true;
-		}
-	}
-
-	m_pLogModule->LogObject(NFILogModule::NLL_ERROR_NORMAL, self, "There is no vector2", __FUNCTION__, __LINE__);
-
-	return false;
-}
-
-bool NFCKernelModule::SetRecordVector2(const NFGUID& self, const std::string& strRecordName, const int nRow, const std::string& strColTag, const NFVector2& value)
-{
-	NF_SHARE_PTR<NFIObject> pObject = GetElement(self);
-	if (pObject)
-	{
-		if (!pObject->SetRecordVector2(strRecordName, nRow, strColTag, value))
-		{
-			m_pLogModule->LogNormal(NFILogModule::NLL_ERROR_NORMAL, self, strRecordName, "error SetRecordVector2 for row  or col", __FUNCTION__, __LINE__);
-		}
-		else
-		{
-			return true;
-		}
-	}
-
-	m_pLogModule->LogObject(NFILogModule::NLL_ERROR_NORMAL, self, "There is no vector2", __FUNCTION__, __LINE__);
-
-	return false;
-}
-
-bool NFCKernelModule::SetRecordVector3(const NFGUID& self, const std::string& strRecordName, const int nRow, const int nCol, const NFVector3& value)
-{
-	NF_SHARE_PTR<NFIObject> pObject = GetElement(self);
-	if (pObject)
-	{
-		if (!pObject->SetRecordVector3(strRecordName, nRow, nCol, value))
-		{
-			m_pLogModule->LogNormal(NFILogModule::NLL_ERROR_NORMAL, self, strRecordName, "error SetRecordVector3 for row  or col", __FUNCTION__, __LINE__);
-		}
-		else
-		{
-			return true;
-		}
-	}
-
-	m_pLogModule->LogObject(NFILogModule::NLL_ERROR_NORMAL, self, "There is no vector3", __FUNCTION__, __LINE__);
-
-	return false;
-}
-
-bool NFCKernelModule::SetRecordVector3(const NFGUID& self, const std::string& strRecordName, const int nRow, const std::string& strColTag, const NFVector3& value)
-{
-	NF_SHARE_PTR<NFIObject> pObject = GetElement(self);
-	if (pObject)
-	{
-		if (!pObject->SetRecordVector3(strRecordName, nRow, strColTag, value))
-		{
-			m_pLogModule->LogNormal(NFILogModule::NLL_ERROR_NORMAL, self, strRecordName, "error SetRecordVector3 for row  or col", __FUNCTION__, __LINE__);
-		}
-		else
-		{
-			return true;
-		}
-	}
-
-	m_pLogModule->LogObject(NFILogModule::NLL_ERROR_NORMAL, self, "There is no vector3", __FUNCTION__, __LINE__);
-
-	return false;
-}
-
-NFINT64 NFCKernelModule::GetRecordInt(const NFGUID& self, const std::string& strRecordName, const int nRow, const int nCol)
-{
-    NF_SHARE_PTR<NFIObject> pObject = GetElement(self);
-    if (pObject)
-    {
-        return pObject->GetRecordInt(strRecordName, nRow, nCol);
-    }
-
-    m_pLogModule->LogObject(NFILogModule::NLL_ERROR_NORMAL, self, "There is no object", __FUNCTION__, __LINE__);
-
-    return 0;
-}
-
-NFINT64 NFCKernelModule::GetRecordInt(const NFGUID& self, const std::string& strRecordName, const int nRow, const std::string& strColTag)
-{
-    NF_SHARE_PTR<NFIObject> pObject = GetElement(self);
-    if (pObject)
-    {
-        return pObject->GetRecordInt(strRecordName, nRow, strColTag);
-    }
-
-    m_pLogModule->LogObject(NFILogModule::NLL_ERROR_NORMAL, self, "There is no object", __FUNCTION__, __LINE__);
-
-    return 0;
-}
-
-double NFCKernelModule::GetRecordFloat(const NFGUID& self, const std::string& strRecordName, const int nRow, const int nCol)
-{
-    NF_SHARE_PTR<NFIObject> pObject = GetElement(self);
-    if (pObject)
-    {
-        return pObject->GetRecordFloat(strRecordName, nRow, nCol);
-    }
-
-    m_pLogModule->LogObject(NFILogModule::NLL_ERROR_NORMAL, self, "There is no object", __FUNCTION__, __LINE__);
-
-    return 0.0;
-}
-
-double NFCKernelModule::GetRecordFloat(const NFGUID& self, const std::string& strRecordName, const int nRow, const std::string& strColTag)
-{
-    NF_SHARE_PTR<NFIObject> pObject = GetElement(self);
-    if (pObject)
-    {
-        return pObject->GetRecordFloat(strRecordName, nRow, strColTag);
-    }
-
-    m_pLogModule->LogObject(NFILogModule::NLL_ERROR_NORMAL, self, "There is no object", __FUNCTION__, __LINE__);
-
-    return 0.0;
-}
-
-const std::string& NFCKernelModule::GetRecordString(const NFGUID& self, const std::string& strRecordName, const int nRow, const int nCol)
-{
-    NF_SHARE_PTR<NFIObject> pObject = GetElement(self);
-    if (pObject)
-    {
-        return pObject->GetRecordString(strRecordName, nRow, nCol);
-    }
-
-    m_pLogModule->LogObject(NFILogModule::NLL_ERROR_NORMAL, self, "There is no object", __FUNCTION__, __LINE__);
-
-    return NULL_STR;
-}
-
-const std::string& NFCKernelModule::GetRecordString(const NFGUID& self, const std::string& strRecordName, const int nRow, const std::string& strColTag)
-{
-    NF_SHARE_PTR<NFIObject> pObject = GetElement(self);
-    if (pObject)
-    {
-        return pObject->GetRecordString(strRecordName, nRow, strColTag);
-    }
-
-    m_pLogModule->LogObject(NFILogModule::NLL_ERROR_NORMAL, self, "There is no object", __FUNCTION__, __LINE__);
-
-    return NULL_STR;
-}
-
-const NFGUID& NFCKernelModule::GetRecordObject(const NFGUID& self, const std::string& strRecordName, const int nRow, const int nCol)
-{
-    NF_SHARE_PTR<NFIObject> pObject = GetElement(self);
-    if (pObject)
-    {
-        return pObject->GetRecordObject(strRecordName, nRow, nCol);
-    }
-
-    m_pLogModule->LogObject(NFILogModule::NLL_ERROR_NORMAL, self, "There is no object",  __FUNCTION__, __LINE__);
-
-    return NULL_OBJECT;
-}
-
-const NFGUID& NFCKernelModule::GetRecordObject(const NFGUID& self, const std::string& strRecordName, const int nRow, const std::string& strColTag)
-{
-    NF_SHARE_PTR<NFIObject> pObject = GetElement(self);
-    if (pObject)
-    {
-        return pObject->GetRecordObject(strRecordName, nRow, strColTag);
-    }
-
-    m_pLogModule->LogObject(NFILogModule::NLL_ERROR_NORMAL, self, "There is no object",  __FUNCTION__, __LINE__);
-
-    return NULL_OBJECT;
-}
-
-const NFVector2& NFCKernelModule::GetRecordVector2(const NFGUID& self, const std::string& strRecordName, const int nRow, const int nCol)
-{
-	NF_SHARE_PTR<NFIObject> pObject = GetElement(self);
-	if (pObject)
-	{
-		return pObject->GetRecordVector2(strRecordName, nRow, nCol);
-	}
-
-	m_pLogModule->LogObject(NFILogModule::NLL_ERROR_NORMAL, self, "There is no vector2", __FUNCTION__, __LINE__);
-
-	return NULL_VECTOR2;
-}
-
-const NFVector2& NFCKernelModule::GetRecordVector2(const NFGUID& self, const std::string& strRecordName, const int nRow, const std::string& strColTag)
-{
-	NF_SHARE_PTR<NFIObject> pObject = GetElement(self);
-	if (pObject)
-	{
-		return pObject->GetRecordVector2(strRecordName, nRow, strColTag);
-	}
-
-	m_pLogModule->LogObject(NFILogModule::NLL_ERROR_NORMAL, self, "There is no vector2", __FUNCTION__, __LINE__);
-
-	return NULL_VECTOR2;
-}
-
-const NFVector3& NFCKernelModule::GetRecordVector3(const NFGUID& self, const std::string& strRecordName, const int nRow, const int nCol)
-{
-	NF_SHARE_PTR<NFIObject> pObject = GetElement(self);
-	if (pObject)
-	{
-		return pObject->GetRecordVector3(strRecordName, nRow, nCol);
-	}
-
-	m_pLogModule->LogObject(NFILogModule::NLL_ERROR_NORMAL, self, "There is no vector3", __FUNCTION__, __LINE__);
-
-	return NULL_VECTOR3;
-}
-
-const NFVector3& NFCKernelModule::GetRecordVector3(const NFGUID& self, const std::string& strRecordName, const int nRow, const std::string& strColTag)
-{
-	NF_SHARE_PTR<NFIObject> pObject = GetElement(self);
-	if (pObject)
-	{
-		return pObject->GetRecordVector3(strRecordName, nRow, strColTag);
-	}
-
-	m_pLogModule->LogObject(NFILogModule::NLL_ERROR_NORMAL, self, "There is no vector3", __FUNCTION__, __LINE__);
-
-	return NULL_VECTOR3;
-}
-
-NFGUID NFCKernelModule::CreateGUID()
-{
-    int64_t value = 0;   
-    uint64_t time = NFGetTime();
-
-    
-    //value = time << 16;
-    value = time * 1000000;
-
-    
-    //value |= nGUIDIndex++;
-    value += nGUIDIndex++;
-
-    //if (sequence_ == 0x7FFF)
-    if (nGUIDIndex == 999999)
-    {
-        nGUIDIndex = 0;
-    }
-
-    NFGUID xID;
-    xID.nHead64 = pPluginManager->GetAppID();
-    xID.nData64 = value;
-
-    return xID;
-}
-
-bool NFCKernelModule::CreateScene(const int nSceneID)
-{
-    NF_SHARE_PTR<NFCSceneInfo> pSceneInfo = m_pSceneModule->GetElement(nSceneID);
-    if (pSceneInfo)
-    {
-        return false;
-    }
-
-    pSceneInfo = NF_SHARE_PTR<NFCSceneInfo>(NF_NEW NFCSceneInfo(nSceneID));
-    if (pSceneInfo)
-    {
-        m_pSceneModule->AddElement(nSceneID, pSceneInfo);
-        
-        NF_SHARE_PTR<NFCSceneGroupInfo> pGroupInfo = NF_SHARE_PTR<NFCSceneGroupInfo>(NF_NEW NFCSceneGroupInfo(nSceneID, 0));
-        if (NULL != pGroupInfo)
-        {
-            pSceneInfo->AddElement(0, pGroupInfo);
-
-            m_pLogModule->LogNormal(NFILogModule::NLL_INFO_NORMAL, NFGUID(), "Create scene success, groupId:0, scene id:", nSceneID, __FUNCTION__, __LINE__);
-
-            return true;
-        }
-    }
-
-    return false;
-}
-
-bool NFCKernelModule::DestroyScene(const int nSceneID)
-{
-    m_pSceneModule->RemoveElement(nSceneID);
-
-    return true;
-}
-
-int NFCKernelModule::GetOnLineCount()
-{
-    int nCount = 0;
-    NF_SHARE_PTR<NFCSceneInfo> pSceneInfo = m_pSceneModule->First();
-    while (pSceneInfo)
-    {
-        NF_SHARE_PTR<NFCSceneGroupInfo> pGroupInfo = pSceneInfo->First();
-        while (pGroupInfo)
-        {
-            nCount += pGroupInfo->mxPlayerList.Count();
-            pGroupInfo = pSceneInfo->Next();
-        }
-
-        pSceneInfo = m_pSceneModule->Next();
-    }
-
-    return nCount;
-}
-
-int NFCKernelModule::GetMaxOnLineCount()
-{
-    // test count 5000
-    // and it should be define in a xml file
-
-    return 10000;
-}
-
-<<<<<<< HEAD
-int NFCKernelModule::GetSceneOnLineCount(const int nSceneID)
-{
-    int nCount = 0;
-
-    NF_SHARE_PTR<NFCSceneInfo> pSceneInfo = m_pSceneModule->GetElement(nSceneID);
-    if (pSceneInfo)
-    {
-        NF_SHARE_PTR<NFCSceneGroupInfo> pGroupInfo = pSceneInfo->First();
-        while (pGroupInfo)
-        {
-            nCount += pGroupInfo->mxPlayerList.Count();
-            pGroupInfo = pSceneInfo->Next();
-        }
-    }
-
-    return nCount;
-}
-
-int NFCKernelModule::GetSceneOnLineCount(const int nSceneID, const int nGroupID)
-{
-    int nCount = 0;
-
-    NF_SHARE_PTR<NFCSceneInfo> pSceneInfo = m_pSceneModule->GetElement(nSceneID);
-    if (pSceneInfo)
-    {
-        NF_SHARE_PTR<NFCSceneGroupInfo> pGroupInfo = pSceneInfo->GetElement(nGroupID);
-        if (pGroupInfo)
-        {
-            nCount = pGroupInfo->mxPlayerList.Count();
-        }
-    }
-
-    return nCount;
-}
-
-//int NFCKernelModule::GetSceneOnLineList( const int nSceneID, type, NFDataList& var )
-int NFCKernelModule::GetSceneOnLineList(const int nSceneID, NFDataList& var)
-{
-    NF_SHARE_PTR<NFCSceneInfo> pSceneInfo = m_pSceneModule->GetElement(nSceneID);
-    if (pSceneInfo)
-    {
-        NF_SHARE_PTR<NFCSceneGroupInfo> pGroupInfo = pSceneInfo->First();
-        while (pGroupInfo)
-        {
-            NFGUID ident;
-
-            NF_SHARE_PTR<int> pRet  = pGroupInfo->mxPlayerList.First(ident);
-            while (!ident.IsNull())
-            {
-                var.Add(ident);
-
-                ident = NFGUID();
-                pRet = pGroupInfo->mxPlayerList.Next(ident);
-            }
-
-            pGroupInfo = pSceneInfo->Next();
-        }
-    }
-
-    return var.GetCount();
-}
-
-=======
->>>>>>> cfd05b85
-int NFCKernelModule::RequestGroupScene(const int nSceneID)
-{
-    NF_SHARE_PTR<NFCSceneInfo> pSceneInfo = m_pSceneModule->GetElement(nSceneID);
-    if (pSceneInfo)
-    {
-        int nNewGroupID = pSceneInfo->NewGroupID();
-        NF_SHARE_PTR<NFCSceneInfo> pSceneInfo = m_pSceneModule->GetElement(nSceneID);
-        if (pSceneInfo)
-        {
-            if (!pSceneInfo->GetElement(nNewGroupID))
-            {
-                NF_SHARE_PTR<NFCSceneGroupInfo> pGroupInfo(NF_NEW NFCSceneGroupInfo(nSceneID, nNewGroupID, pSceneInfo->GetWidth()));
-                if (pGroupInfo)
-                {
-                    pSceneInfo->AddElement(nNewGroupID, pGroupInfo);
-                    return nNewGroupID;
-                }
-            }
-        }
-    }
-
-    return -1;
-}
-
-bool NFCKernelModule::ReleaseGroupScene(const int nSceneID, const int nGroupID)
-{
-<<<<<<< HEAD
-    NF_SHARE_PTR<NFCSceneInfo> pSceneInfo = m_pSceneModule->GetElement(nSceneID);
-    if (pSceneInfo)
-    {
-        if (pSceneInfo->GetElement(nGroupID))
-        {
-            NFDataList listObject;
-            if (GetGroupObjectList(nSceneID, nGroupID, listObject))
-            {
-                for (int i = 0; i < listObject.GetCount(); ++i)
-                {
-                    NFGUID ident = listObject.Object(i);
-                    DestroyObject(ident);
-                }
-            }
-=======
-	NF_SHARE_PTR<NFCSceneInfo> pSceneInfo = m_pSceneModule->GetElement(nSceneID);
-	if (pSceneInfo)
-	{
-		m_pSceneModule->DestroySceneNPC(nSceneID, nGroupID);
->>>>>>> cfd05b85
-
-		pSceneInfo->RemoveElement(nGroupID);
-	}
-
-
-    return false;
-}
-
-bool NFCKernelModule::ExitGroupScene(const int nSceneID, const int nGroupID)
-{
-    NF_SHARE_PTR<NFCSceneInfo> pSceneInfo = m_pSceneModule->GetElement(nSceneID);
-    if (pSceneInfo)
-    {
-        NF_SHARE_PTR<NFCSceneGroupInfo> pGroupInfo = pSceneInfo->GetElement(nGroupID);
-        if (pGroupInfo)
-        {
-            return true;
-        }
-    }
-
-    return false;
-}
-
-bool NFCKernelModule::GetGroupObjectList(const int nSceneID, const int nGroupID, NFDataList & list, const NFGUID & noSelf)
-{
-	NF_SHARE_PTR<NFCSceneInfo> pSceneInfo = m_pSceneModule->GetElement(nSceneID);
-	if (pSceneInfo)
-	{
-
-		NF_SHARE_PTR<NFCSceneGroupInfo> pGroupInfo = pSceneInfo->GetElement(nGroupID);
-		if (pGroupInfo)
-		{
-			NFGUID ident = NFGUID();
-			NF_SHARE_PTR<int> pRet = pGroupInfo->mxPlayerList.First(ident);
-			while (!ident.IsNull() && noSelf != ident)
-			{
-				list.Add(ident);
-
-				ident = NFGUID();
-				pRet = pGroupInfo->mxPlayerList.Next(ident);
-			}
-
-			pRet = pGroupInfo->mxOtherList.First(ident);
-			while (!ident.IsNull() && noSelf != ident)
-			{
-				list.Add(ident);
-
-				ident = NFGUID();
-				pRet = pGroupInfo->mxOtherList.Next(ident);
-			}
-
-			return true;
-		}
-	}
-
-	return false;
-}
-
-bool NFCKernelModule::GetGroupObjectList(const int nSceneID, const int nGroupID, NFDataList& list)
-{
-    NF_SHARE_PTR<NFCSceneInfo> pSceneInfo = m_pSceneModule->GetElement(nSceneID);
-    if (pSceneInfo)
-    {
-
-        NF_SHARE_PTR<NFCSceneGroupInfo> pGroupInfo = pSceneInfo->GetElement(nGroupID);
-        if (pGroupInfo)
-        {
-            NFGUID ident = NFGUID();
-            NF_SHARE_PTR<int> pRet = pGroupInfo->mxPlayerList.First(ident);
-            while (!ident.IsNull())
-            {
-                list.Add(ident);
-
-                ident = NFGUID();
-                pRet = pGroupInfo->mxPlayerList.Next(ident);
-            }
-
-            pRet = pGroupInfo->mxOtherList.First(ident);
-            while (!ident.IsNull())
-            {
-                list.Add(ident);
-
-                ident = NFGUID();
-                pRet = pGroupInfo->mxOtherList.Next(ident);
-            }
-
-            return true;
-        }
-    }
-
-    return false;
-}
-
-bool NFCKernelModule::GetGroupObjectList(const int nSceneID, const int nGroupID, NFDataList & list, const bool bPlayer)
-{
-	NF_SHARE_PTR<NFCSceneInfo> pSceneInfo = m_pSceneModule->GetElement(nSceneID);
-	if (pSceneInfo)
-	{
-		NF_SHARE_PTR<NFCSceneGroupInfo> pGroupInfo = pSceneInfo->GetElement(nGroupID);
-		if (pGroupInfo)
-		{
-			if (bPlayer)
-			{
-				NFGUID ident = NFGUID();
-				NF_SHARE_PTR<int> pRet = pGroupInfo->mxPlayerList.First(ident);
-				while (!ident.IsNull())
-				{
-					list.Add(ident);
-
-					ident = NFGUID();
-					pRet = pGroupInfo->mxPlayerList.Next(ident);
-				}
-			}
-			else
-			{
-				NFGUID ident = NFGUID();
-				NF_SHARE_PTR<int> pRet = pGroupInfo->mxOtherList.First(ident);
-				while (!ident.IsNull())
-				{
-					list.Add(ident);
-
-					ident = NFGUID();
-					pRet = pGroupInfo->mxOtherList.Next(ident);
-				}
-			}
-			
-			return true;
-		}
-	}
-
-	return false;
-}
-
-bool NFCKernelModule::GetGroupObjectList(const int nSceneID, const int nGroupID, NFDataList & list, const bool bPlayer, const NFGUID & noSelf)
-{
-	NF_SHARE_PTR<NFCSceneInfo> pSceneInfo = m_pSceneModule->GetElement(nSceneID);
-	if (pSceneInfo)
-	{
-
-		NF_SHARE_PTR<NFCSceneGroupInfo> pGroupInfo = pSceneInfo->GetElement(nGroupID);
-		if (pGroupInfo)
-		{
-			if (bPlayer)
-			{
-				NFGUID ident = NFGUID();
-				NF_SHARE_PTR<int> pRet = pGroupInfo->mxPlayerList.First(ident);
-				while (!ident.IsNull() && ident != noSelf)
-				{
-					list.Add(ident);
-
-					ident = NFGUID();
-					pRet = pGroupInfo->mxPlayerList.Next(ident);
-				}
-			}
-			else
-			{
-				NFGUID ident = NFGUID();
-				NF_SHARE_PTR<int> pRet = pGroupInfo->mxOtherList.First(ident);
-				while (!ident.IsNull() && ident != noSelf)
-				{
-					list.Add(ident);
-
-					ident = NFGUID();
-					pRet = pGroupInfo->mxOtherList.Next(ident);
-				}
-			}
-
-			return true;
-		}
-	}
-	return false;
-}
-
-bool NFCKernelModule::GetGroupObjectList(const int nSceneID, const int nGroupID, const std::string & strClassName, NFDataList & list)
-{
-	NFDataList xDataList;
-	if (GetGroupObjectList(nSceneID, nGroupID, xDataList))
-	{
-		for (int i = 0; i < xDataList.GetCount(); i++)
-		{
-			NFGUID xID = xDataList.Object(i);
-			if (xID.IsNull())
-			{
-				continue;
-			}
-
-			if (this->GetPropertyString(xID, NFrame::IObject::ClassName()) == strClassName)
-			{
-				list.AddObject(xID);
-			}
-		}
-		
-		return true;
-	}
-
-	return false;
-}
-
-bool NFCKernelModule::GetGroupObjectList(const int nSceneID, const int nGroupID, const std::string & strClassName, const NFGUID & noSelf, NFDataList & list)
-{
-	NFDataList xDataList;
-	if (GetGroupObjectList(nSceneID, nGroupID, xDataList))
-	{
-		for (int i = 0; i < xDataList.GetCount(); i++)
-		{
-			NFGUID xID = xDataList.Object(i);
-			if (xID.IsNull())
-			{
-				continue;
-			}
-
-			if (this->GetPropertyString(xID, NFrame::IObject::ClassName()) == strClassName
-				&& xID != noSelf)
-			{
-				list.AddObject(xID);
-			}
-		}
-
-		return true;
-	}
-
-	return false;
-}
-
-bool NFCKernelModule::LogStack()
-{
-#if NF_PLATFORM == NF_PLATFORM_WIN
-    SetConsoleTextAttribute(GetStdHandle(STD_OUTPUT_HANDLE),
-                            FOREGROUND_RED | FOREGROUND_INTENSITY);
-#else
-#endif
-
-#if NF_PLATFORM == NF_PLATFORM_WIN
-    SetConsoleTextAttribute(GetStdHandle(STD_OUTPUT_HANDLE),
-                            FOREGROUND_RED | FOREGROUND_GREEN | FOREGROUND_BLUE);
-#else
-#endif // NF_PLATFORM
-
-    return true;
-}
-
-bool NFCKernelModule::LogInfo(const NFGUID ident)
-{
-    
-    NF_SHARE_PTR<NFIObject> pObject = GetObject(ident);
-    if (pObject)
-    {
-		int nSceneID = GetPropertyInt(ident, NFrame::IObject::SceneID());
-		int nGroupID = GetPropertyInt(ident, NFrame::IObject::GroupID());
-
-        m_pLogModule->LogNormal(NFILogModule::NLL_INFO_NORMAL, ident, "//----------child object list-------- SceneID = ", nSceneID);
-
-<<<<<<< HEAD
-        NFDataList valObjectList;
-        int nCount = GetSceneOnLineList(nSceneID, valObjectList);
-        for (int i  = 0; i < nCount; i++)
-=======
-        NFCDataList valObjectList;
-		GetGroupObjectList(nSceneID, nGroupID, valObjectList);
-        for (int i  = 0; i < valObjectList.GetCount(); i++)
->>>>>>> cfd05b85
-        {
-           NFGUID targetIdent = valObjectList.Object(i);
-           LogInfo(targetIdent);
-       }
-    }
-    else
-    {
-        m_pLogModule->LogObject(NFILogModule::NLL_ERROR_NORMAL, ident, "", __FUNCTION__, __LINE__);
-    }
-
-    return true;
-}
-
-int NFCKernelModule::OnPropertyCommonEvent(const NFGUID& self, const std::string& strPropertyName, const NFData& oldVar, const NFData& newVar)
-{
-	NF_SHARE_PTR<NFIObject> xObject = GetElement(self);
-	if (xObject)
-	{
-		if (xObject->GetState() == CLASS_OBJECT_EVENT::COE_CREATE_HASDATA
-			|| xObject->GetState() == CLASS_OBJECT_EVENT::COE_CREATE_FINISH)
-		{
-			std::list<PROPERTY_EVENT_FUNCTOR_PTR>::iterator it = mtCommonPropertyCallBackList.begin();
-			for (it; it != mtCommonPropertyCallBackList.end(); it++)
-			{
-				PROPERTY_EVENT_FUNCTOR_PTR& pFunPtr = *it;
-				PROPERTY_EVENT_FUNCTOR* pFun = pFunPtr.get();
-				pFun->operator()(self, strPropertyName, oldVar, newVar);
-			}
-		}
-	}
-	
-    return 0;
-}
-
-NF_SHARE_PTR<NFIObject> NFCKernelModule::GetObject(const NFGUID& ident)
-{
-    return GetElement(ident);
-}
-
-<<<<<<< HEAD
-int NFCKernelModule::GetObjectByProperty(const int nSceneID, const std::string& strPropertyName, const NFDataList& valueArg, NFDataList& list)
-{
-    NFDataList varObjectList;
-    GetSceneOnLineList(nSceneID, varObjectList);
-=======
-int NFCKernelModule::GetObjectByProperty(const int nSceneID, const int nGroupID, const std::string& strPropertyName, const NFIDataList& valueArg, NFIDataList& list)
-{
-    NFCDataList varObjectList;
-	GetGroupObjectList(nSceneID, nGroupID, varObjectList);
-
->>>>>>> cfd05b85
-    int nWorldCount = varObjectList.GetCount();
-    for (int i = 0; i < nWorldCount; i++)
-    {
-        NFGUID ident = varObjectList.Object(i);
-        if (this->FindProperty(ident, strPropertyName))
-        {
-            NFDATA_TYPE eType = valueArg.Type(0);
-            switch (eType)
-            {
-                case TDATA_INT:
-                {
-                    int nValue = GetPropertyInt(ident, strPropertyName.c_str());
-                    if (valueArg.Int(0) == nValue)
-                    {
-                        list.Add(ident);
-                    }
-                }
-                break;
-                case TDATA_STRING:
-                {
-                    std::string strValue = GetPropertyString(ident, strPropertyName.c_str());
-                    std::string strCompareValue = valueArg.String(0);
-                    if (strValue == strCompareValue)
-                    {
-                        list.Add(ident);
-                    }
-                }
-                break;
-                case TDATA_OBJECT:
-                {
-                    NFGUID identObject = GetPropertyObject(ident, strPropertyName.c_str());
-                    if (valueArg.Object(0) == identObject)
-                    {
-                        list.Add(ident);
-                    }
-                }
-                break;
-                default:
-                    break;
-            }
-        }
-    }
-
-    return list.GetCount();
-}
-
-bool NFCKernelModule::ExistScene(const int nSceneID)
-{
-    NF_SHARE_PTR<NFCSceneInfo> pSceneInfo = m_pSceneModule->GetElement(nSceneID);
-    if (pSceneInfo)
-    {
-        return true;
-    }
-
-    return false;
-}
-
-bool NFCKernelModule::ExistObject(const NFGUID & ident)
-{
-	return ExistElement(ident);
-}
-
-bool NFCKernelModule::ExistObject(const NFGUID & ident, const int nSceneID, const int nGroupID)
-{
-	NF_SHARE_PTR<NFCSceneInfo> pSceneInfo = m_pSceneModule->GetElement(nSceneID);
-	if (pSceneInfo)
-	{
-		return true;
-	}
-
-	return pSceneInfo->ExistObjectInGroup(nGroupID, ident);
-}
-
-bool NFCKernelModule::DestroySelf(const NFGUID& self)
-{
-    mtDeleteSelfList.push_back(self);
-    return true;
-}
-
-int NFCKernelModule::OnRecordCommonEvent(const NFGUID& self, const RECORD_EVENT_DATA& xEventData, const NFData& oldVar, const NFData& newVar)
-{
-	NF_SHARE_PTR<NFIObject> xObject = GetElement(self);
-	if (xObject)
-	{
-		if (xObject->GetState() == CLASS_OBJECT_EVENT::COE_CREATE_HASDATA
-			|| xObject->GetState() == CLASS_OBJECT_EVENT::COE_CREATE_FINISH)
-		{
-			std::list<RECORD_EVENT_FUNCTOR_PTR>::iterator it = mtCommonRecordCallBackList.begin();
-			for (it; it != mtCommonRecordCallBackList.end(); it++)
-			{
-				RECORD_EVENT_FUNCTOR_PTR& pFunPtr = *it;
-				RECORD_EVENT_FUNCTOR* pFun = pFunPtr.get();
-				pFun->operator()(self, xEventData, oldVar, newVar);
-			}
-		}
-	}
-
-    return 0;
-}
-
-int NFCKernelModule::OnClassCommonEvent(const NFGUID& self, const std::string& strClassName, const CLASS_OBJECT_EVENT eClassEvent, const NFDataList& var)
-{
-    std::list<CLASS_EVENT_FUNCTOR_PTR>::iterator it = mtCommonClassCallBackList.begin();
-    for (it; it != mtCommonClassCallBackList.end(); it++)
-    {
-        CLASS_EVENT_FUNCTOR_PTR& pFunPtr = *it;
-        CLASS_EVENT_FUNCTOR* pFun = pFunPtr.get();
-        pFun->operator()(self, strClassName, eClassEvent, var);
-    }
-
-    return 0;
-}
-
-bool NFCKernelModule::RegisterCommonClassEvent(const CLASS_EVENT_FUNCTOR_PTR& cb)
-{
-    mtCommonClassCallBackList.push_back(cb);
-    return true;
-}
-
-bool NFCKernelModule::RegisterCommonPropertyEvent(const PROPERTY_EVENT_FUNCTOR_PTR& cb)
-{
-    mtCommonPropertyCallBackList.push_back(cb);
-    return true;
-}
-
-bool NFCKernelModule::RegisterCommonRecordEvent(const RECORD_EVENT_FUNCTOR_PTR& cb)
-{
-    mtCommonRecordCallBackList.push_back(cb);
-    return true;
-}
-
-bool NFCKernelModule::LogSelfInfo(const NFGUID ident)
-{
-
-    return false;
-}
-
-bool NFCKernelModule::AfterInit()
-{
-    NF_SHARE_PTR<NFIClass> pClass = m_pClassModule->First();
-    while (pClass)
-    {
-        NFIKernelModule::AddClassCallBack(pClass->GetClassName(), this, &NFCKernelModule::OnClassCommonEvent);
-
-        pClass = m_pClassModule->Next();
-    }
-
-    return true;
-}
-
-bool NFCKernelModule::DestroyAll()
-{
-    NF_SHARE_PTR<NFIObject> pObject = First();
-    while (pObject)
-    {
-        mtDeleteSelfList.push_back(pObject->Self());
-
-        pObject = Next();
-    }
-
-    
-    Execute();
-
-    m_pSceneModule->ClearAll();
-
-    return true;
-}
-
-bool NFCKernelModule::BeforeShut()
-{
-    DestroyAll();
-
-	mvRandom.clear();
-	mtCommonClassCallBackList.clear();
-	mtCommonPropertyCallBackList.clear();
-	mtCommonRecordCallBackList.clear();
-
-    return true;
-}
-
-void NFCKernelModule::Random(int nStart, int nEnd, int nCount, NFDataList& valueList)
-{
-    if (mnRandomPos + nCount >= mvRandom.size())
-    {
-        mnRandomPos = 0;
-    }
-
-    for (int i = mnRandomPos; i < mnRandomPos + nCount; i++)
-    {
-        float fRanValue = mvRandom.at(i);
-        int nValue = (nEnd - nStart) * fRanValue + nStart;
-        valueList.Add((NFINT64)nValue);
-    }
-
-    mnRandomPos += nCount;
-}
-
-bool NFCKernelModule::AddClassCallBack(const std::string& strClassName, const CLASS_EVENT_FUNCTOR_PTR& cb)
-{
-    return m_pClassModule->AddClassCallBack(strClassName, cb);
-}
-
-void NFCKernelModule::ProcessMemFree()
-{
-    if (nLastTime + 30 > pPluginManager->GetNowTime())
-    {
-        return;
-    }
-
-    nLastTime = pPluginManager->GetNowTime();
-
-    NFCMemManager::GetSingletonPtr()->FreeMem();
-}
-
-bool NFCKernelModule::DoEvent(const NFGUID& self, const std::string& strClassName, CLASS_OBJECT_EVENT eEvent, const NFDataList& valueList)
-{
-    return m_pClassModule->DoEvent(self, strClassName, eEvent, valueList);
+// -------------------------------------------------------------------------
+//    @FileName         :    NFCKernelModule.cpp
+//    @Author           :    LvSheng.Huang
+//    @Date             :    2012-12-15
+//    @Module           :    NFCKernelModule
+//    @Desc             :
+// -------------------------------------------------------------------------
+
+#include "NFCKernelModule.h"
+#include "NFComm/NFCore/NFCObject.h"
+#include "NFComm/NFCore/NFCDataList.h"
+#include "NFComm/NFCore/NFCRecord.h"
+#include "NFComm/NFCore/NFCMemManager.h"
+#include "NFComm/NFPluginModule/NFGUID.h"
+#include "NFComm/NFMessageDefine/NFProtocolDefine.hpp"
+
+NFCKernelModule::NFCKernelModule(NFIPluginManager* p)
+{
+    nGUIDIndex = 0;
+    mnRandomPos = 0;
+    nLastTime = 0;
+
+    pPluginManager = p;
+
+    nLastTime = pPluginManager->GetNowTime();
+    InitRandom();
+}
+
+NFCKernelModule::~NFCKernelModule()
+{
+    ClearAll();
+}
+
+void NFCKernelModule::InitRandom()
+{
+    mvRandom.clear();
+
+    int nRandomMax = 100000;
+    mnRandomPos = 0;
+
+    std::random_device rd;
+    std::mt19937 gen(rd());
+    std::uniform_real_distribution<> dis(0, 1.0f);
+
+    for (int i = 0; i < nRandomMax; i++)
+    {
+        mvRandom.push_back(dis(gen));
+    }
+}
+
+bool NFCKernelModule::Init()
+{
+    mtDeleteSelfList.clear();
+
+    m_pSceneModule = pPluginManager->FindModule<NFISceneAOIModule>();
+    m_pClassModule = pPluginManager->FindModule<NFIClassModule>();
+    m_pElementModule = pPluginManager->FindModule<NFIElementModule>();
+    m_pLogModule = pPluginManager->FindModule<NFILogModule>();
+	m_pScheduleModule = pPluginManager->FindModule<NFIScheduleModule>();
+	m_pEventModule = pPluginManager->FindModule<NFIEventModule>();
+
+    return true;
+}
+
+bool NFCKernelModule::Shut()
+{
+    return true;
+}
+
+bool NFCKernelModule::Execute()
+{
+    ProcessMemFree();
+
+    mnCurExeObject = NFGUID();
+
+    if (mtDeleteSelfList.size() > 0)
+    {
+        std::list<NFGUID>::iterator it = mtDeleteSelfList.begin();
+        for (it; it != mtDeleteSelfList.end(); it++)
+        {
+            DestroyObject(*it);
+        }
+        mtDeleteSelfList.clear();
+    }
+
+    m_pSceneModule->Execute();
+
+    NF_SHARE_PTR<NFIObject> pObject = First();
+    while (pObject)
+    {
+        mnCurExeObject = pObject->Self();
+        pObject->Execute();
+        mnCurExeObject = NFGUID();
+
+        pObject = Next();
+    }
+
+    return true;
+}
+
+NF_SHARE_PTR<NFIObject> NFCKernelModule::CreateObject(const NFGUID& self, const int nSceneID, const int nGroupID, const std::string& strClassName, const std::string& strConfigIndex, const NFIDataList& arg)
+{
+    NF_SHARE_PTR<NFIObject> pObject;
+    NFGUID ident = self;
+
+    NF_SHARE_PTR<NFCSceneInfo> pContainerInfo = m_pSceneModule->GetElement(nSceneID);
+    if (!pContainerInfo)
+    {
+        m_pLogModule->LogNormal(NFILogModule::NLL_ERROR_NORMAL, NFGUID(0, nSceneID), "There is no scene", nSceneID, __FUNCTION__, __LINE__);
+        return pObject;
+    }
+
+    if (!pContainerInfo->GetElement(nGroupID))
+    {
+        m_pLogModule->LogNormal(NFILogModule::NLL_ERROR_NORMAL, NFGUID(0, nSceneID), "There is no group", nGroupID, __FUNCTION__, __LINE__);
+        return pObject;
+    }
+
+    //  if (!m_pElementModule->ExistElement(strConfigIndex))
+    //  {
+    //      m_pLogModule->LogNormal(NFILogModule::NLL_ERROR_NORMAL, NFGUID(0, nSceneID), "There is no group", nGroupID, __FUNCTION__, __LINE__);
+    //      return pObject;
+    //  }
+
+    
+    if (ident.IsNull())
+    {
+        ident = CreateGUID();
+    }
+
+    if (GetElement(ident))
+    {
+        m_pLogModule->LogObject(NFILogModule::NLL_ERROR_NORMAL, ident, "The object has Exists", __FUNCTION__, __LINE__);
+        return pObject;
+    }
+
+    NF_SHARE_PTR<NFIPropertyManager> pStaticClassPropertyManager = m_pClassModule->GetClassPropertyManager(strClassName);
+    NF_SHARE_PTR<NFIRecordManager> pStaticClassRecordManager = m_pClassModule->GetClassRecordManager(strClassName);
+    NF_SHARE_PTR<NFIComponentManager> pStaticClasComponentManager = m_pClassModule->GetClassComponentManager(strClassName);
+    if (pStaticClassPropertyManager && pStaticClassRecordManager && pStaticClasComponentManager)
+    {
+
+        pObject = NF_SHARE_PTR<NFIObject>(NF_NEW NFCObject(ident, pPluginManager));
+        
+        AddElement(ident, pObject);
+        pContainerInfo->AddObjectToGroup(nGroupID, ident, strClassName == NFrame::Player::ThisName() ? true : false);
+
+        NF_SHARE_PTR<NFIPropertyManager> pPropertyManager = pObject->GetPropertyManager();
+        NF_SHARE_PTR<NFIRecordManager> pRecordManager = pObject->GetRecordManager();
+        NF_SHARE_PTR<NFIComponentManager> pComponentManager = pObject->GetComponentManager();
+
+        
+        NF_SHARE_PTR<NFIProperty> pStaticConfigPropertyInfo = pStaticClassPropertyManager->First();
+        while (pStaticConfigPropertyInfo)
+        {
+            NF_SHARE_PTR<NFIProperty> xProperty = pPropertyManager->AddProperty(ident, pStaticConfigPropertyInfo->GetKey(), pStaticConfigPropertyInfo->GetType());
+
+            xProperty->SetPublic(pStaticConfigPropertyInfo->GetPublic());
+            xProperty->SetPrivate(pStaticConfigPropertyInfo->GetPrivate());
+            xProperty->SetSave(pStaticConfigPropertyInfo->GetSave());
+            xProperty->SetCache(pStaticConfigPropertyInfo->GetCache());
+            xProperty->SetRef(pStaticConfigPropertyInfo->GetRef());
+			xProperty->SetUpload(pStaticConfigPropertyInfo->GetUpload());
+
+            
+            pObject->AddPropertyCallBack(pStaticConfigPropertyInfo->GetKey(), this, &NFCKernelModule::OnPropertyCommonEvent);
+
+            pStaticConfigPropertyInfo = pStaticClassPropertyManager->Next();
+        }
+
+        NF_SHARE_PTR<NFIRecord> pConfigRecordInfo = pStaticClassRecordManager->First();
+        while (pConfigRecordInfo)
+        {
+            NF_SHARE_PTR<NFIRecord> xRecord =  pRecordManager->AddRecord(ident,
+                                      pConfigRecordInfo->GetName(),
+                                      pConfigRecordInfo->GetInitData(),
+                                      pConfigRecordInfo->GetTag(),
+                                      pConfigRecordInfo->GetRows());
+
+             xRecord->SetPublic(pConfigRecordInfo->GetPublic());
+             xRecord->SetPrivate(pConfigRecordInfo->GetPrivate());
+             xRecord->SetSave(pConfigRecordInfo->GetSave());
+             xRecord->SetCache(pConfigRecordInfo->GetCache());
+			 xRecord->SetUpload(pConfigRecordInfo->GetUpload());
+            
+            pObject->AddRecordCallBack(pConfigRecordInfo->GetName(), this, &NFCKernelModule::OnRecordCommonEvent);
+
+            pConfigRecordInfo = pStaticClassRecordManager->Next();
+        }
+
+        //////////////////////////////////////////////////////////////////////////
+        
+        NF_SHARE_PTR<NFIPropertyManager> pConfigPropertyManager = m_pElementModule->GetPropertyManager(strConfigIndex);
+        NF_SHARE_PTR<NFIRecordManager> pConfigRecordManager = m_pElementModule->GetRecordManager(strConfigIndex);
+
+        if (pConfigPropertyManager && pConfigRecordManager)
+        {
+            NF_SHARE_PTR<NFIProperty> pConfigPropertyInfo = pConfigPropertyManager->First();
+            while (nullptr != pConfigPropertyInfo)
+            {
+                if (pConfigPropertyInfo->Changed())
+                {
+                    pPropertyManager->SetProperty(pConfigPropertyInfo->GetKey(), pConfigPropertyInfo->GetValue());
+                }
+
+                pConfigPropertyInfo = pConfigPropertyManager->Next();
+            }
+        }
+
+        DoEvent(ident, strClassName, pObject->GetState(), arg);
+
+        
+        for (int i = 0; i < arg.GetCount() - 1; i += 2)
+        {
+            const std::string& strPropertyName = arg.String(i);
+            if (NFrame::IObject::ConfigID() != strPropertyName
+                && NFrame::IObject::ClassName() != strPropertyName
+                && NFrame::IObject::SceneID() != strPropertyName
+				&& NFrame::IObject::ID() != strPropertyName
+                && NFrame::IObject::GroupID() != strPropertyName)
+            {
+                NF_SHARE_PTR<NFIProperty> pArgProperty = pStaticClassPropertyManager->GetElement(strPropertyName);
+                if (pArgProperty)
+                {
+                    switch (pArgProperty->GetType())
+                    {
+                        case TDATA_INT:
+                            pObject->SetPropertyInt(strPropertyName, arg.Int(i + 1));
+                            break;
+                        case TDATA_FLOAT:
+                            pObject->SetPropertyFloat(strPropertyName, arg.Float(i + 1));
+                            break;
+                        case TDATA_STRING:
+                            pObject->SetPropertyString(strPropertyName, arg.String(i + 1));
+                            break;
+                        case TDATA_OBJECT:
+                            pObject->SetPropertyObject(strPropertyName, arg.Object(i + 1));
+                            break;
+                        default:
+                            break;
+                    }
+                }
+            }
+        }
+
+        
+		pObject->SetPropertyObject(NFrame::IObject::ID(), self);
+		pObject->SetPropertyString(NFrame::IObject::ConfigID(), strConfigIndex);
+        pObject->SetPropertyString(NFrame::IObject::ClassName(), strClassName);
+        pObject->SetPropertyInt(NFrame::IObject::SceneID(), nSceneID);
+        pObject->SetPropertyInt(NFrame::IObject::GroupID(), nGroupID);
+
+		pObject->SetState(COE_CREATE_LOADDATA);
+		DoEvent(ident, strClassName, pObject->GetState(), arg);
+
+		pObject->SetState(COE_CREATE_BEFORE_EFFECT);
+		DoEvent(ident, strClassName, pObject->GetState(), arg);
+
+		pObject->SetState(COE_CREATE_EFFECTDATA);
+		DoEvent(ident, strClassName, pObject->GetState(), arg);
+
+		pObject->SetState(COE_CREATE_AFTER_EFFECT);
+		DoEvent(ident, strClassName, pObject->GetState(), arg);
+
+		pObject->SetState(COE_CREATE_HASDATA);
+		DoEvent(ident, strClassName, pObject->GetState(), arg);
+
+		pObject->SetState(COE_CREATE_FINISH);
+		DoEvent(ident, strClassName, pObject->GetState(), arg);
+    }
+
+    return pObject;
+}
+
+bool NFCKernelModule::DestroyObject(const NFGUID& self)
+{
+    if (self == mnCurExeObject
+        && !self.IsNull())
+    {
+        
+        return DestroySelf(self);
+    }
+
+    
+    NFINT64 nGroupID = GetPropertyInt(self, NFrame::IObject::GroupID());
+    NFINT64 nSceneID = GetPropertyInt(self, NFrame::IObject::SceneID());
+
+    NF_SHARE_PTR<NFCSceneInfo> pContainerInfo = m_pSceneModule->GetElement(nSceneID);
+    if (pContainerInfo)
+    {
+        const std::string& strClassName = GetPropertyString(self, NFrame::IObject::ClassName());
+
+        pContainerInfo->RemoveObjectFromGroup(nGroupID, self, strClassName == NFrame::Player::ThisName() ? true : false);
+
+        DoEvent(self, strClassName, COE_BEFOREDESTROY, NFCDataList());
+        DoEvent(self, strClassName, COE_DESTROY, NFCDataList());
+
+        RemoveElement(self);
+
+		m_pEventModule->RemoveEventCallBack(self);
+		m_pScheduleModule->RemoveSchedule(self);
+
+        return true;
+
+    }
+
+    m_pLogModule->LogNormal(NFILogModule::NLL_ERROR_NORMAL, self, "There is no scene", nSceneID, __FUNCTION__, __LINE__);
+
+    return false;
+}
+
+bool NFCKernelModule::FindProperty(const NFGUID& self, const std::string& strPropertyName)
+{
+    NF_SHARE_PTR<NFIObject> pObject = GetElement(self);
+    if (pObject)
+    {
+        return pObject->FindProperty(strPropertyName);
+    }
+
+    m_pLogModule->LogObject(NFILogModule::NLL_ERROR_NORMAL, self, strPropertyName + "| There is no object", __FUNCTION__, __LINE__);
+
+    return false;
+}
+
+bool NFCKernelModule::SetPropertyInt(const NFGUID& self, const std::string& strPropertyName, const NFINT64 nValue)
+{
+    NF_SHARE_PTR<NFIObject> pObject = GetElement(self);
+    if (pObject)
+    {
+        return pObject->SetPropertyInt(strPropertyName, nValue);
+    }
+
+    m_pLogModule->LogObject(NFILogModule::NLL_ERROR_NORMAL, self, strPropertyName + "| There is no object", __FUNCTION__, __LINE__);
+
+    return false;
+}
+
+bool NFCKernelModule::SetPropertyFloat(const NFGUID& self, const std::string& strPropertyName, const double dValue)
+{
+    NF_SHARE_PTR<NFIObject> pObject = GetElement(self);
+    if (pObject)
+    {
+        return pObject->SetPropertyFloat(strPropertyName, dValue);
+    }
+
+    m_pLogModule->LogObject(NFILogModule::NLL_ERROR_NORMAL, self, strPropertyName + "| There is no object", __FUNCTION__, __LINE__);
+
+    return false;
+}
+
+bool NFCKernelModule::SetPropertyString(const NFGUID& self, const std::string& strPropertyName, const std::string& strValue)
+{
+    NF_SHARE_PTR<NFIObject> pObject = GetElement(self);
+    if (pObject)
+    {
+        return pObject->SetPropertyString(strPropertyName, strValue);
+    }
+
+    m_pLogModule->LogObject(NFILogModule::NLL_ERROR_NORMAL, self, strPropertyName + "| There is no object", __FUNCTION__, __LINE__);
+
+    return false;
+}
+
+bool NFCKernelModule::SetPropertyObject(const NFGUID& self, const std::string& strPropertyName, const NFGUID& objectValue)
+{
+    NF_SHARE_PTR<NFIObject> pObject = GetElement(self);
+    if (pObject)
+    {
+        return pObject->SetPropertyObject(strPropertyName, objectValue);
+    }
+
+    m_pLogModule->LogObject(NFILogModule::NLL_ERROR_NORMAL, self, strPropertyName + "| There is no object", __FUNCTION__, __LINE__);
+
+    return false;
+}
+
+bool NFCKernelModule::SetPropertyVector2(const NFGUID& self, const std::string& strPropertyName, const NFVector2& value)
+{
+	NF_SHARE_PTR<NFIObject> pObject = GetElement(self);
+	if (pObject)
+	{
+		return pObject->SetPropertyVector2(strPropertyName, value);
+	}
+
+	m_pLogModule->LogObject(NFILogModule::NLL_ERROR_NORMAL, self, strPropertyName + "| There is no vector2", __FUNCTION__, __LINE__);
+
+	return false;
+}
+
+bool NFCKernelModule::SetPropertyVector3(const NFGUID& self, const std::string& strPropertyName, const NFVector3& value)
+{
+	NF_SHARE_PTR<NFIObject> pObject = GetElement(self);
+	if (pObject)
+	{
+		return pObject->SetPropertyVector3(strPropertyName, value);
+	}
+
+	m_pLogModule->LogObject(NFILogModule::NLL_ERROR_NORMAL, self, strPropertyName + "| There is no vector3", __FUNCTION__, __LINE__);
+
+	return false;
+}
+
+NFINT64 NFCKernelModule::GetPropertyInt(const NFGUID& self, const std::string& strPropertyName)
+{
+    NF_SHARE_PTR<NFIObject> pObject = GetElement(self);
+    if (pObject)
+    {
+        return pObject->GetPropertyInt(strPropertyName);
+    }
+
+    m_pLogModule->LogObject(NFILogModule::NLL_ERROR_NORMAL, self, strPropertyName + "| There is no object", __FUNCTION__, __LINE__);
+
+    return NULL_INT;
+}
+
+double NFCKernelModule::GetPropertyFloat(const NFGUID& self, const std::string& strPropertyName)
+{
+    NF_SHARE_PTR<NFIObject> pObject = GetElement(self);
+    if (pObject)
+    {
+        return pObject->GetPropertyFloat(strPropertyName);
+    }
+
+    m_pLogModule->LogObject(NFILogModule::NLL_ERROR_NORMAL, self, strPropertyName + "| There is no object", __FUNCTION__, __LINE__);
+
+    return NULL_FLOAT;
+}
+
+const std::string& NFCKernelModule::GetPropertyString(const NFGUID& self, const std::string& strPropertyName)
+{
+    NF_SHARE_PTR<NFIObject> pObject = GetElement(self);
+    if (pObject)
+    {
+        return pObject->GetPropertyString(strPropertyName);
+    }
+
+    m_pLogModule->LogObject(NFILogModule::NLL_ERROR_NORMAL, self, strPropertyName + "| There is no object", __FUNCTION__, __LINE__);
+
+    return NULL_STR;
+}
+
+const NFGUID& NFCKernelModule::GetPropertyObject(const NFGUID& self, const std::string& strPropertyName)
+{
+    NF_SHARE_PTR<NFIObject> pObject = GetElement(self);
+    if (pObject)
+    {
+        return pObject->GetPropertyObject(strPropertyName);
+    }
+
+    m_pLogModule->LogObject(NFILogModule::NLL_ERROR_NORMAL, self, strPropertyName + "| There is no object", __FUNCTION__, __LINE__);
+
+    return NULL_OBJECT;
+}
+
+const NFVector2& NFCKernelModule::GetPropertyVector2(const NFGUID& self, const std::string& strPropertyName)
+{
+	NF_SHARE_PTR<NFIObject> pObject = GetElement(self);
+	if (pObject)
+	{
+		return pObject->GetPropertyVector2(strPropertyName);
+	}
+
+	m_pLogModule->LogObject(NFILogModule::NLL_ERROR_NORMAL, self, strPropertyName + "| There is no vector2", __FUNCTION__, __LINE__);
+
+	return NULL_VECTOR2;
+}
+
+const NFVector3& NFCKernelModule::GetPropertyVector3(const NFGUID& self, const std::string& strPropertyName)
+{
+	NF_SHARE_PTR<NFIObject> pObject = GetElement(self);
+	if (pObject)
+	{
+		return pObject->GetPropertyVector3(strPropertyName);
+	}
+
+	m_pLogModule->LogObject(NFILogModule::NLL_ERROR_NORMAL, self, strPropertyName + "| There is no vector3", __FUNCTION__, __LINE__);
+
+	return NULL_VECTOR3;
+}
+
+NF_SHARE_PTR<NFIRecord> NFCKernelModule::FindRecord(const NFGUID& self, const std::string& strRecordName)
+{
+    NF_SHARE_PTR<NFIObject> pObject = GetElement(self);
+    if (pObject)
+    {
+        return pObject->GetRecordManager()->GetElement(strRecordName);
+    }
+
+    m_pLogModule->LogObject(NFILogModule::NLL_ERROR_NORMAL, self, strRecordName + "| There is no object", __FUNCTION__, __LINE__);
+
+    return nullptr;
+}
+
+bool NFCKernelModule::ClearRecord(const NFGUID& self, const std::string& strRecordName)
+{
+    NF_SHARE_PTR<NFIRecord> pRecord =  FindRecord(self, strRecordName);
+    if (pRecord)
+    {
+        return pRecord->Clear();
+    }
+
+    m_pLogModule->LogObject(NFILogModule::NLL_ERROR_NORMAL, self, strRecordName + "| There is no record", __FUNCTION__, __LINE__);
+
+    return false;
+}
+
+bool NFCKernelModule::SetRecordInt(const NFGUID& self, const std::string& strRecordName, const int nRow, const int nCol, const NFINT64 nValue)
+{
+    NF_SHARE_PTR<NFIObject> pObject = GetElement(self);
+    if (pObject)
+    {
+        if (!pObject->SetRecordInt(strRecordName, nRow, nCol, nValue))
+        {
+            m_pLogModule->LogNormal(NFILogModule::NLL_ERROR_NORMAL, self, strRecordName, "error for row or col", __FUNCTION__, __LINE__);
+        }
+        else
+        {
+            return true;
+        }
+    }
+
+    m_pLogModule->LogObject(NFILogModule::NLL_ERROR_NORMAL, self, strRecordName + "| There is no object", __FUNCTION__, __LINE__);
+
+    return false;
+}
+
+bool NFCKernelModule::SetRecordInt(const NFGUID& self, const std::string& strRecordName, const int nRow, const std::string& strColTag, const NFINT64 value)
+{
+    NF_SHARE_PTR<NFIObject> pObject = GetElement(self);
+    if (pObject)
+    {
+        if (!pObject->SetRecordInt(strRecordName, nRow, strColTag, value))
+        {
+            m_pLogModule->LogNormal(NFILogModule::NLL_ERROR_NORMAL, self, strRecordName, "error for row or col", __FUNCTION__, __LINE__);
+        }
+        else
+        {
+            return true;
+        }
+    }
+
+    m_pLogModule->LogObject(NFILogModule::NLL_ERROR_NORMAL, self, strRecordName + "| There is no object", __FUNCTION__, __LINE__);
+
+    return false;
+}
+
+bool NFCKernelModule::SetRecordFloat(const NFGUID& self, const std::string& strRecordName, const int nRow, const int nCol, const double dwValue)
+{
+    NF_SHARE_PTR<NFIObject> pObject = GetElement(self);
+    if (pObject)
+    {
+        if (!pObject->SetRecordFloat(strRecordName, nRow, nCol, dwValue))
+        {
+            m_pLogModule->LogNormal(NFILogModule::NLL_ERROR_NORMAL, self, strRecordName, "error SetRecordFloat for row  or col", __FUNCTION__, __LINE__);
+        }
+        else
+        {
+            return true;
+        }
+    }
+
+    m_pLogModule->LogObject(NFILogModule::NLL_ERROR_NORMAL, self, "There is no object", __FUNCTION__, __LINE__);
+
+    return false;
+}
+
+bool NFCKernelModule::SetRecordFloat(const NFGUID& self, const std::string& strRecordName, const int nRow, const std::string& strColTag, const double value)
+{
+    NF_SHARE_PTR<NFIObject> pObject = GetElement(self);
+    if (pObject)
+    {
+        if (!pObject->SetRecordFloat(strRecordName, nRow, strColTag, value))
+        {
+            m_pLogModule->LogNormal(NFILogModule::NLL_ERROR_NORMAL, self, strRecordName, "error SetRecordFloat for row  or col", __FUNCTION__, __LINE__);
+        }
+        else
+        {
+            return true;
+        }
+    }
+
+    m_pLogModule->LogObject(NFILogModule::NLL_ERROR_NORMAL, self, "There is no object", __FUNCTION__, __LINE__);
+
+    return false;
+}
+
+bool NFCKernelModule::SetRecordString(const NFGUID& self, const std::string& strRecordName, const int nRow, const int nCol, const std::string& strValue)
+{
+    NF_SHARE_PTR<NFIObject> pObject = GetElement(self);
+    if (pObject)
+    {
+        if (!pObject->SetRecordString(strRecordName, nRow, nCol, strValue))
+        {
+            m_pLogModule->LogNormal(NFILogModule::NLL_ERROR_NORMAL, self, strRecordName, "error SetRecordString for row  or col", __FUNCTION__, __LINE__);
+        }
+        else
+        {
+            return true;
+        }
+    }
+
+    m_pLogModule->LogObject(NFILogModule::NLL_ERROR_NORMAL, self, "There is no object", __FUNCTION__, __LINE__);
+
+    return false;
+}
+
+bool NFCKernelModule::SetRecordString(const NFGUID& self, const std::string& strRecordName, const int nRow, const std::string& strColTag, const std::string& value)
+{
+    NF_SHARE_PTR<NFIObject> pObject = GetElement(self);
+    if (pObject)
+    {
+        if (!pObject->SetRecordString(strRecordName, nRow, strColTag, value))
+        {
+            m_pLogModule->LogNormal(NFILogModule::NLL_ERROR_NORMAL, self, strRecordName, "error SetRecordObject for row  or col", __FUNCTION__, __LINE__);
+        }
+        else
+        {
+            return true;
+        }
+    }
+
+    m_pLogModule->LogObject(NFILogModule::NLL_ERROR_NORMAL, self, "There is no object", __FUNCTION__, __LINE__);
+
+    return false;
+}
+
+bool NFCKernelModule::SetRecordObject(const NFGUID& self, const std::string& strRecordName, const int nRow, const int nCol, const NFGUID& objectValue)
+{
+    NF_SHARE_PTR<NFIObject> pObject = GetElement(self);
+    if (pObject)
+    {
+        if (!pObject->SetRecordObject(strRecordName, nRow, nCol, objectValue))
+        {
+            m_pLogModule->LogNormal(NFILogModule::NLL_ERROR_NORMAL, self, strRecordName, "error SetRecordObject for row  or col", __FUNCTION__, __LINE__);
+        }
+        else
+        {
+            return true;
+        }
+    }
+
+    m_pLogModule->LogObject(NFILogModule::NLL_ERROR_NORMAL, self, "There is no object", __FUNCTION__, __LINE__);
+
+    return false;
+}
+
+bool NFCKernelModule::SetRecordObject(const NFGUID& self, const std::string& strRecordName, const int nRow, const std::string& strColTag, const NFGUID& value)
+{
+    NF_SHARE_PTR<NFIObject> pObject = GetElement(self);
+    if (pObject)
+    {
+        if (!pObject->SetRecordObject(strRecordName, nRow, strColTag, value))
+        {
+            m_pLogModule->LogNormal(NFILogModule::NLL_ERROR_NORMAL, self, strRecordName, "error SetRecordObject for row  or col", __FUNCTION__, __LINE__);
+        }
+        else
+        {
+            return true;
+        }
+    }
+
+    m_pLogModule->LogObject(NFILogModule::NLL_ERROR_NORMAL, self, "There is no object", __FUNCTION__, __LINE__);
+
+    return false;
+}
+
+bool NFCKernelModule::SetRecordVector2(const NFGUID& self, const std::string& strRecordName, const int nRow, const int nCol, const NFVector2& value)
+{
+	NF_SHARE_PTR<NFIObject> pObject = GetElement(self);
+	if (pObject)
+	{
+		if (!pObject->SetRecordVector2(strRecordName, nRow, nCol, value))
+		{
+			m_pLogModule->LogNormal(NFILogModule::NLL_ERROR_NORMAL, self, strRecordName, "error SetRecordVector2 for row  or col", __FUNCTION__, __LINE__);
+		}
+		else
+		{
+			return true;
+		}
+	}
+
+	m_pLogModule->LogObject(NFILogModule::NLL_ERROR_NORMAL, self, "There is no vector2", __FUNCTION__, __LINE__);
+
+	return false;
+}
+
+bool NFCKernelModule::SetRecordVector2(const NFGUID& self, const std::string& strRecordName, const int nRow, const std::string& strColTag, const NFVector2& value)
+{
+	NF_SHARE_PTR<NFIObject> pObject = GetElement(self);
+	if (pObject)
+	{
+		if (!pObject->SetRecordVector2(strRecordName, nRow, strColTag, value))
+		{
+			m_pLogModule->LogNormal(NFILogModule::NLL_ERROR_NORMAL, self, strRecordName, "error SetRecordVector2 for row  or col", __FUNCTION__, __LINE__);
+		}
+		else
+		{
+			return true;
+		}
+	}
+
+	m_pLogModule->LogObject(NFILogModule::NLL_ERROR_NORMAL, self, "There is no vector2", __FUNCTION__, __LINE__);
+
+	return false;
+}
+
+bool NFCKernelModule::SetRecordVector3(const NFGUID& self, const std::string& strRecordName, const int nRow, const int nCol, const NFVector3& value)
+{
+	NF_SHARE_PTR<NFIObject> pObject = GetElement(self);
+	if (pObject)
+	{
+		if (!pObject->SetRecordVector3(strRecordName, nRow, nCol, value))
+		{
+			m_pLogModule->LogNormal(NFILogModule::NLL_ERROR_NORMAL, self, strRecordName, "error SetRecordVector3 for row  or col", __FUNCTION__, __LINE__);
+		}
+		else
+		{
+			return true;
+		}
+	}
+
+	m_pLogModule->LogObject(NFILogModule::NLL_ERROR_NORMAL, self, "There is no vector3", __FUNCTION__, __LINE__);
+
+	return false;
+}
+
+bool NFCKernelModule::SetRecordVector3(const NFGUID& self, const std::string& strRecordName, const int nRow, const std::string& strColTag, const NFVector3& value)
+{
+	NF_SHARE_PTR<NFIObject> pObject = GetElement(self);
+	if (pObject)
+	{
+		if (!pObject->SetRecordVector3(strRecordName, nRow, strColTag, value))
+		{
+			m_pLogModule->LogNormal(NFILogModule::NLL_ERROR_NORMAL, self, strRecordName, "error SetRecordVector3 for row  or col", __FUNCTION__, __LINE__);
+		}
+		else
+		{
+			return true;
+		}
+	}
+
+	m_pLogModule->LogObject(NFILogModule::NLL_ERROR_NORMAL, self, "There is no vector3", __FUNCTION__, __LINE__);
+
+	return false;
+}
+
+NFINT64 NFCKernelModule::GetRecordInt(const NFGUID& self, const std::string& strRecordName, const int nRow, const int nCol)
+{
+    NF_SHARE_PTR<NFIObject> pObject = GetElement(self);
+    if (pObject)
+    {
+        return pObject->GetRecordInt(strRecordName, nRow, nCol);
+    }
+
+    m_pLogModule->LogObject(NFILogModule::NLL_ERROR_NORMAL, self, "There is no object", __FUNCTION__, __LINE__);
+
+    return 0;
+}
+
+NFINT64 NFCKernelModule::GetRecordInt(const NFGUID& self, const std::string& strRecordName, const int nRow, const std::string& strColTag)
+{
+    NF_SHARE_PTR<NFIObject> pObject = GetElement(self);
+    if (pObject)
+    {
+        return pObject->GetRecordInt(strRecordName, nRow, strColTag);
+    }
+
+    m_pLogModule->LogObject(NFILogModule::NLL_ERROR_NORMAL, self, "There is no object", __FUNCTION__, __LINE__);
+
+    return 0;
+}
+
+double NFCKernelModule::GetRecordFloat(const NFGUID& self, const std::string& strRecordName, const int nRow, const int nCol)
+{
+    NF_SHARE_PTR<NFIObject> pObject = GetElement(self);
+    if (pObject)
+    {
+        return pObject->GetRecordFloat(strRecordName, nRow, nCol);
+    }
+
+    m_pLogModule->LogObject(NFILogModule::NLL_ERROR_NORMAL, self, "There is no object", __FUNCTION__, __LINE__);
+
+    return 0.0;
+}
+
+double NFCKernelModule::GetRecordFloat(const NFGUID& self, const std::string& strRecordName, const int nRow, const std::string& strColTag)
+{
+    NF_SHARE_PTR<NFIObject> pObject = GetElement(self);
+    if (pObject)
+    {
+        return pObject->GetRecordFloat(strRecordName, nRow, strColTag);
+    }
+
+    m_pLogModule->LogObject(NFILogModule::NLL_ERROR_NORMAL, self, "There is no object", __FUNCTION__, __LINE__);
+
+    return 0.0;
+}
+
+const std::string& NFCKernelModule::GetRecordString(const NFGUID& self, const std::string& strRecordName, const int nRow, const int nCol)
+{
+    NF_SHARE_PTR<NFIObject> pObject = GetElement(self);
+    if (pObject)
+    {
+        return pObject->GetRecordString(strRecordName, nRow, nCol);
+    }
+
+    m_pLogModule->LogObject(NFILogModule::NLL_ERROR_NORMAL, self, "There is no object", __FUNCTION__, __LINE__);
+
+    return NULL_STR;
+}
+
+const std::string& NFCKernelModule::GetRecordString(const NFGUID& self, const std::string& strRecordName, const int nRow, const std::string& strColTag)
+{
+    NF_SHARE_PTR<NFIObject> pObject = GetElement(self);
+    if (pObject)
+    {
+        return pObject->GetRecordString(strRecordName, nRow, strColTag);
+    }
+
+    m_pLogModule->LogObject(NFILogModule::NLL_ERROR_NORMAL, self, "There is no object", __FUNCTION__, __LINE__);
+
+    return NULL_STR;
+}
+
+const NFGUID& NFCKernelModule::GetRecordObject(const NFGUID& self, const std::string& strRecordName, const int nRow, const int nCol)
+{
+    NF_SHARE_PTR<NFIObject> pObject = GetElement(self);
+    if (pObject)
+    {
+        return pObject->GetRecordObject(strRecordName, nRow, nCol);
+    }
+
+    m_pLogModule->LogObject(NFILogModule::NLL_ERROR_NORMAL, self, "There is no object",  __FUNCTION__, __LINE__);
+
+    return NULL_OBJECT;
+}
+
+const NFGUID& NFCKernelModule::GetRecordObject(const NFGUID& self, const std::string& strRecordName, const int nRow, const std::string& strColTag)
+{
+    NF_SHARE_PTR<NFIObject> pObject = GetElement(self);
+    if (pObject)
+    {
+        return pObject->GetRecordObject(strRecordName, nRow, strColTag);
+    }
+
+    m_pLogModule->LogObject(NFILogModule::NLL_ERROR_NORMAL, self, "There is no object",  __FUNCTION__, __LINE__);
+
+    return NULL_OBJECT;
+}
+
+const NFVector2& NFCKernelModule::GetRecordVector2(const NFGUID& self, const std::string& strRecordName, const int nRow, const int nCol)
+{
+	NF_SHARE_PTR<NFIObject> pObject = GetElement(self);
+	if (pObject)
+	{
+		return pObject->GetRecordVector2(strRecordName, nRow, nCol);
+	}
+
+	m_pLogModule->LogObject(NFILogModule::NLL_ERROR_NORMAL, self, "There is no vector2", __FUNCTION__, __LINE__);
+
+	return NULL_VECTOR2;
+}
+
+const NFVector2& NFCKernelModule::GetRecordVector2(const NFGUID& self, const std::string& strRecordName, const int nRow, const std::string& strColTag)
+{
+	NF_SHARE_PTR<NFIObject> pObject = GetElement(self);
+	if (pObject)
+	{
+		return pObject->GetRecordVector2(strRecordName, nRow, strColTag);
+	}
+
+	m_pLogModule->LogObject(NFILogModule::NLL_ERROR_NORMAL, self, "There is no vector2", __FUNCTION__, __LINE__);
+
+	return NULL_VECTOR2;
+}
+
+const NFVector3& NFCKernelModule::GetRecordVector3(const NFGUID& self, const std::string& strRecordName, const int nRow, const int nCol)
+{
+	NF_SHARE_PTR<NFIObject> pObject = GetElement(self);
+	if (pObject)
+	{
+		return pObject->GetRecordVector3(strRecordName, nRow, nCol);
+	}
+
+	m_pLogModule->LogObject(NFILogModule::NLL_ERROR_NORMAL, self, "There is no vector3", __FUNCTION__, __LINE__);
+
+	return NULL_VECTOR3;
+}
+
+const NFVector3& NFCKernelModule::GetRecordVector3(const NFGUID& self, const std::string& strRecordName, const int nRow, const std::string& strColTag)
+{
+	NF_SHARE_PTR<NFIObject> pObject = GetElement(self);
+	if (pObject)
+	{
+		return pObject->GetRecordVector3(strRecordName, nRow, strColTag);
+	}
+
+	m_pLogModule->LogObject(NFILogModule::NLL_ERROR_NORMAL, self, "There is no vector3", __FUNCTION__, __LINE__);
+
+	return NULL_VECTOR3;
+}
+
+NFGUID NFCKernelModule::CreateGUID()
+{
+    int64_t value = 0;   
+    uint64_t time = NFGetTime();
+
+    
+    //value = time << 16;
+    value = time * 1000000;
+
+    
+    //value |= nGUIDIndex++;
+    value += nGUIDIndex++;
+
+    //if (sequence_ == 0x7FFF)
+    if (nGUIDIndex == 999999)
+    {
+        nGUIDIndex = 0;
+    }
+
+    NFGUID xID;
+    xID.nHead64 = pPluginManager->GetAppID();
+    xID.nData64 = value;
+
+    return xID;
+}
+
+bool NFCKernelModule::CreateScene(const int nSceneID)
+{
+    NF_SHARE_PTR<NFCSceneInfo> pSceneInfo = m_pSceneModule->GetElement(nSceneID);
+    if (pSceneInfo)
+    {
+        return false;
+    }
+
+    pSceneInfo = NF_SHARE_PTR<NFCSceneInfo>(NF_NEW NFCSceneInfo(nSceneID));
+    if (pSceneInfo)
+    {
+        m_pSceneModule->AddElement(nSceneID, pSceneInfo);
+        
+        NF_SHARE_PTR<NFCSceneGroupInfo> pGroupInfo = NF_SHARE_PTR<NFCSceneGroupInfo>(NF_NEW NFCSceneGroupInfo(nSceneID, 0));
+        if (NULL != pGroupInfo)
+        {
+            pSceneInfo->AddElement(0, pGroupInfo);
+
+            m_pLogModule->LogNormal(NFILogModule::NLL_INFO_NORMAL, NFGUID(), "Create scene success, groupId:0, scene id:", nSceneID, __FUNCTION__, __LINE__);
+
+            return true;
+        }
+    }
+
+    return false;
+}
+
+bool NFCKernelModule::DestroyScene(const int nSceneID)
+{
+    m_pSceneModule->RemoveElement(nSceneID);
+
+    return true;
+}
+
+int NFCKernelModule::GetOnLineCount()
+{
+    int nCount = 0;
+    NF_SHARE_PTR<NFCSceneInfo> pSceneInfo = m_pSceneModule->First();
+    while (pSceneInfo)
+    {
+        NF_SHARE_PTR<NFCSceneGroupInfo> pGroupInfo = pSceneInfo->First();
+        while (pGroupInfo)
+        {
+            nCount += pGroupInfo->mxPlayerList.Count();
+            pGroupInfo = pSceneInfo->Next();
+        }
+
+        pSceneInfo = m_pSceneModule->Next();
+    }
+
+    return nCount;
+}
+
+int NFCKernelModule::GetMaxOnLineCount()
+{
+    // test count 5000
+    // and it should be define in a xml file
+
+    return 10000;
+}
+
+int NFCKernelModule::RequestGroupScene(const int nSceneID)
+{
+    NF_SHARE_PTR<NFCSceneInfo> pSceneInfo = m_pSceneModule->GetElement(nSceneID);
+    if (pSceneInfo)
+    {
+        int nNewGroupID = pSceneInfo->NewGroupID();
+        NF_SHARE_PTR<NFCSceneInfo> pSceneInfo = m_pSceneModule->GetElement(nSceneID);
+        if (pSceneInfo)
+        {
+            if (!pSceneInfo->GetElement(nNewGroupID))
+            {
+                NF_SHARE_PTR<NFCSceneGroupInfo> pGroupInfo(NF_NEW NFCSceneGroupInfo(nSceneID, nNewGroupID, pSceneInfo->GetWidth()));
+                if (pGroupInfo)
+                {
+                    pSceneInfo->AddElement(nNewGroupID, pGroupInfo);
+                    return nNewGroupID;
+                }
+            }
+        }
+    }
+
+    return -1;
+}
+
+bool NFCKernelModule::ReleaseGroupScene(const int nSceneID, const int nGroupID)
+{
+	NF_SHARE_PTR<NFCSceneInfo> pSceneInfo = m_pSceneModule->GetElement(nSceneID);
+	if (pSceneInfo)
+	{
+		m_pSceneModule->DestroySceneNPC(nSceneID, nGroupID);
+
+		pSceneInfo->RemoveElement(nGroupID);
+	}
+
+
+    return false;
+}
+
+bool NFCKernelModule::ExitGroupScene(const int nSceneID, const int nGroupID)
+{
+    NF_SHARE_PTR<NFCSceneInfo> pSceneInfo = m_pSceneModule->GetElement(nSceneID);
+    if (pSceneInfo)
+    {
+        NF_SHARE_PTR<NFCSceneGroupInfo> pGroupInfo = pSceneInfo->GetElement(nGroupID);
+        if (pGroupInfo)
+        {
+            return true;
+        }
+    }
+
+    return false;
+}
+
+bool NFCKernelModule::GetGroupObjectList(const int nSceneID, const int nGroupID, NFIDataList & list, const NFGUID & noSelf)
+{
+	NF_SHARE_PTR<NFCSceneInfo> pSceneInfo = m_pSceneModule->GetElement(nSceneID);
+	if (pSceneInfo)
+	{
+
+		NF_SHARE_PTR<NFCSceneGroupInfo> pGroupInfo = pSceneInfo->GetElement(nGroupID);
+		if (pGroupInfo)
+		{
+			NFGUID ident = NFGUID();
+			NF_SHARE_PTR<int> pRet = pGroupInfo->mxPlayerList.First(ident);
+			while (!ident.IsNull() && noSelf != ident)
+			{
+				list.Add(ident);
+
+				ident = NFGUID();
+				pRet = pGroupInfo->mxPlayerList.Next(ident);
+			}
+
+			pRet = pGroupInfo->mxOtherList.First(ident);
+			while (!ident.IsNull() && noSelf != ident)
+			{
+				list.Add(ident);
+
+				ident = NFGUID();
+				pRet = pGroupInfo->mxOtherList.Next(ident);
+			}
+
+			return true;
+		}
+	}
+
+	return false;
+}
+
+bool NFCKernelModule::GetGroupObjectList(const int nSceneID, const int nGroupID, NFIDataList& list)
+{
+    NF_SHARE_PTR<NFCSceneInfo> pSceneInfo = m_pSceneModule->GetElement(nSceneID);
+    if (pSceneInfo)
+    {
+
+        NF_SHARE_PTR<NFCSceneGroupInfo> pGroupInfo = pSceneInfo->GetElement(nGroupID);
+        if (pGroupInfo)
+        {
+            NFGUID ident = NFGUID();
+            NF_SHARE_PTR<int> pRet = pGroupInfo->mxPlayerList.First(ident);
+            while (!ident.IsNull())
+            {
+                list.Add(ident);
+
+                ident = NFGUID();
+                pRet = pGroupInfo->mxPlayerList.Next(ident);
+            }
+
+            pRet = pGroupInfo->mxOtherList.First(ident);
+            while (!ident.IsNull())
+            {
+                list.Add(ident);
+
+                ident = NFGUID();
+                pRet = pGroupInfo->mxOtherList.Next(ident);
+            }
+
+            return true;
+        }
+    }
+
+    return false;
+}
+
+bool NFCKernelModule::GetGroupObjectList(const int nSceneID, const int nGroupID, NFIDataList & list, const bool bPlayer)
+{
+	NF_SHARE_PTR<NFCSceneInfo> pSceneInfo = m_pSceneModule->GetElement(nSceneID);
+	if (pSceneInfo)
+	{
+		NF_SHARE_PTR<NFCSceneGroupInfo> pGroupInfo = pSceneInfo->GetElement(nGroupID);
+		if (pGroupInfo)
+		{
+			if (bPlayer)
+			{
+				NFGUID ident = NFGUID();
+				NF_SHARE_PTR<int> pRet = pGroupInfo->mxPlayerList.First(ident);
+				while (!ident.IsNull())
+				{
+					list.Add(ident);
+
+					ident = NFGUID();
+					pRet = pGroupInfo->mxPlayerList.Next(ident);
+				}
+			}
+			else
+			{
+				NFGUID ident = NFGUID();
+				NF_SHARE_PTR<int> pRet = pGroupInfo->mxOtherList.First(ident);
+				while (!ident.IsNull())
+				{
+					list.Add(ident);
+
+					ident = NFGUID();
+					pRet = pGroupInfo->mxOtherList.Next(ident);
+				}
+			}
+			
+			return true;
+		}
+	}
+
+	return false;
+}
+
+bool NFCKernelModule::GetGroupObjectList(const int nSceneID, const int nGroupID, NFIDataList & list, const bool bPlayer, const NFGUID & noSelf)
+{
+	NF_SHARE_PTR<NFCSceneInfo> pSceneInfo = m_pSceneModule->GetElement(nSceneID);
+	if (pSceneInfo)
+	{
+
+		NF_SHARE_PTR<NFCSceneGroupInfo> pGroupInfo = pSceneInfo->GetElement(nGroupID);
+		if (pGroupInfo)
+		{
+			if (bPlayer)
+			{
+				NFGUID ident = NFGUID();
+				NF_SHARE_PTR<int> pRet = pGroupInfo->mxPlayerList.First(ident);
+				while (!ident.IsNull() && ident != noSelf)
+				{
+					list.Add(ident);
+
+					ident = NFGUID();
+					pRet = pGroupInfo->mxPlayerList.Next(ident);
+				}
+			}
+			else
+			{
+				NFGUID ident = NFGUID();
+				NF_SHARE_PTR<int> pRet = pGroupInfo->mxOtherList.First(ident);
+				while (!ident.IsNull() && ident != noSelf)
+				{
+					list.Add(ident);
+
+					ident = NFGUID();
+					pRet = pGroupInfo->mxOtherList.Next(ident);
+				}
+			}
+
+			return true;
+		}
+	}
+	return false;
+}
+
+bool NFCKernelModule::GetGroupObjectList(const int nSceneID, const int nGroupID, const std::string & strClassName, NFIDataList & list)
+{
+	NFCDataList xDataList;
+	if (GetGroupObjectList(nSceneID, nGroupID, xDataList))
+	{
+		for (int i = 0; i < xDataList.GetCount(); i++)
+		{
+			NFGUID xID = xDataList.Object(i);
+			if (xID.IsNull())
+			{
+				continue;
+			}
+
+			if (this->GetPropertyString(xID, NFrame::IObject::ClassName()) == strClassName)
+			{
+				list.AddObject(xID);
+			}
+		}
+		
+		return true;
+	}
+
+	return false;
+}
+
+bool NFCKernelModule::GetGroupObjectList(const int nSceneID, const int nGroupID, const std::string & strClassName, const NFGUID & noSelf, NFIDataList & list)
+{
+	NFCDataList xDataList;
+	if (GetGroupObjectList(nSceneID, nGroupID, xDataList))
+	{
+		for (int i = 0; i < xDataList.GetCount(); i++)
+		{
+			NFGUID xID = xDataList.Object(i);
+			if (xID.IsNull())
+			{
+				continue;
+			}
+
+			if (this->GetPropertyString(xID, NFrame::IObject::ClassName()) == strClassName
+				&& xID != noSelf)
+			{
+				list.AddObject(xID);
+			}
+		}
+
+		return true;
+	}
+
+	return false;
+}
+
+bool NFCKernelModule::LogStack()
+{
+#if NF_PLATFORM == NF_PLATFORM_WIN
+    SetConsoleTextAttribute(GetStdHandle(STD_OUTPUT_HANDLE),
+                            FOREGROUND_RED | FOREGROUND_INTENSITY);
+#else
+#endif
+
+#if NF_PLATFORM == NF_PLATFORM_WIN
+    SetConsoleTextAttribute(GetStdHandle(STD_OUTPUT_HANDLE),
+                            FOREGROUND_RED | FOREGROUND_GREEN | FOREGROUND_BLUE);
+#else
+#endif // NF_PLATFORM
+
+    return true;
+}
+
+bool NFCKernelModule::LogInfo(const NFGUID ident)
+{
+    
+    NF_SHARE_PTR<NFIObject> pObject = GetObject(ident);
+    if (pObject)
+    {
+		int nSceneID = GetPropertyInt(ident, NFrame::IObject::SceneID());
+		int nGroupID = GetPropertyInt(ident, NFrame::IObject::GroupID());
+
+        m_pLogModule->LogNormal(NFILogModule::NLL_INFO_NORMAL, ident, "//----------child object list-------- SceneID = ", nSceneID);
+
+        NFCDataList valObjectList;
+		GetGroupObjectList(nSceneID, nGroupID, valObjectList);
+        for (int i  = 0; i < valObjectList.GetCount(); i++)
+        {
+           NFGUID targetIdent = valObjectList.Object(i);
+           LogInfo(targetIdent);
+       }
+    }
+    else
+    {
+        m_pLogModule->LogObject(NFILogModule::NLL_ERROR_NORMAL, ident, "", __FUNCTION__, __LINE__);
+    }
+
+    return true;
+}
+
+int NFCKernelModule::OnPropertyCommonEvent(const NFGUID& self, const std::string& strPropertyName, const NFIDataList::TData& oldVar, const NFIDataList::TData& newVar)
+{
+	NF_SHARE_PTR<NFIObject> xObject = GetElement(self);
+	if (xObject)
+	{
+		if (xObject->GetState() == CLASS_OBJECT_EVENT::COE_CREATE_HASDATA
+			|| xObject->GetState() == CLASS_OBJECT_EVENT::COE_CREATE_FINISH)
+		{
+			std::list<PROPERTY_EVENT_FUNCTOR_PTR>::iterator it = mtCommonPropertyCallBackList.begin();
+			for (it; it != mtCommonPropertyCallBackList.end(); it++)
+			{
+				PROPERTY_EVENT_FUNCTOR_PTR& pFunPtr = *it;
+				PROPERTY_EVENT_FUNCTOR* pFun = pFunPtr.get();
+				pFun->operator()(self, strPropertyName, oldVar, newVar);
+			}
+		}
+	}
+	
+    return 0;
+}
+
+NF_SHARE_PTR<NFIObject> NFCKernelModule::GetObject(const NFGUID& ident)
+{
+    return GetElement(ident);
+}
+
+int NFCKernelModule::GetObjectByProperty(const int nSceneID, const int nGroupID, const std::string& strPropertyName, const NFIDataList& valueArg, NFIDataList& list)
+{
+    NFCDataList varObjectList;
+	GetGroupObjectList(nSceneID, nGroupID, varObjectList);
+
+    int nWorldCount = varObjectList.GetCount();
+    for (int i = 0; i < nWorldCount; i++)
+    {
+        NFGUID ident = varObjectList.Object(i);
+        if (this->FindProperty(ident, strPropertyName))
+        {
+            TDATA_TYPE eType = valueArg.Type(0);
+            switch (eType)
+            {
+                case TDATA_INT:
+                {
+                    int nValue = GetPropertyInt(ident, strPropertyName.c_str());
+                    if (valueArg.Int(0) == nValue)
+                    {
+                        list.Add(ident);
+                    }
+                }
+                break;
+                case TDATA_STRING:
+                {
+                    std::string strValue = GetPropertyString(ident, strPropertyName.c_str());
+                    std::string strCompareValue = valueArg.String(0);
+                    if (strValue == strCompareValue)
+                    {
+                        list.Add(ident);
+                    }
+                }
+                break;
+                case TDATA_OBJECT:
+                {
+                    NFGUID identObject = GetPropertyObject(ident, strPropertyName.c_str());
+                    if (valueArg.Object(0) == identObject)
+                    {
+                        list.Add(ident);
+                    }
+                }
+                break;
+                default:
+                    break;
+            }
+        }
+    }
+
+    return list.GetCount();
+}
+
+bool NFCKernelModule::ExistScene(const int nSceneID)
+{
+    NF_SHARE_PTR<NFCSceneInfo> pSceneInfo = m_pSceneModule->GetElement(nSceneID);
+    if (pSceneInfo)
+    {
+        return true;
+    }
+
+    return false;
+}
+
+bool NFCKernelModule::ExistObject(const NFGUID & ident)
+{
+	return ExistElement(ident);
+}
+
+bool NFCKernelModule::ExistObject(const NFGUID & ident, const int nSceneID, const int nGroupID)
+{
+	NF_SHARE_PTR<NFCSceneInfo> pSceneInfo = m_pSceneModule->GetElement(nSceneID);
+	if (pSceneInfo)
+	{
+		return true;
+	}
+
+	return pSceneInfo->ExistObjectInGroup(nGroupID, ident);
+}
+
+bool NFCKernelModule::DestroySelf(const NFGUID& self)
+{
+    mtDeleteSelfList.push_back(self);
+    return true;
+}
+
+int NFCKernelModule::OnRecordCommonEvent(const NFGUID& self, const RECORD_EVENT_DATA& xEventData, const NFIDataList::TData& oldVar, const NFIDataList::TData& newVar)
+{
+	NF_SHARE_PTR<NFIObject> xObject = GetElement(self);
+	if (xObject)
+	{
+		if (xObject->GetState() == CLASS_OBJECT_EVENT::COE_CREATE_HASDATA
+			|| xObject->GetState() == CLASS_OBJECT_EVENT::COE_CREATE_FINISH)
+		{
+			std::list<RECORD_EVENT_FUNCTOR_PTR>::iterator it = mtCommonRecordCallBackList.begin();
+			for (it; it != mtCommonRecordCallBackList.end(); it++)
+			{
+				RECORD_EVENT_FUNCTOR_PTR& pFunPtr = *it;
+				RECORD_EVENT_FUNCTOR* pFun = pFunPtr.get();
+				pFun->operator()(self, xEventData, oldVar, newVar);
+			}
+		}
+	}
+
+    return 0;
+}
+
+int NFCKernelModule::OnClassCommonEvent(const NFGUID& self, const std::string& strClassName, const CLASS_OBJECT_EVENT eClassEvent, const NFIDataList& var)
+{
+    std::list<CLASS_EVENT_FUNCTOR_PTR>::iterator it = mtCommonClassCallBackList.begin();
+    for (it; it != mtCommonClassCallBackList.end(); it++)
+    {
+        CLASS_EVENT_FUNCTOR_PTR& pFunPtr = *it;
+        CLASS_EVENT_FUNCTOR* pFun = pFunPtr.get();
+        pFun->operator()(self, strClassName, eClassEvent, var);
+    }
+
+    return 0;
+}
+
+bool NFCKernelModule::RegisterCommonClassEvent(const CLASS_EVENT_FUNCTOR_PTR& cb)
+{
+    mtCommonClassCallBackList.push_back(cb);
+    return true;
+}
+
+bool NFCKernelModule::RegisterCommonPropertyEvent(const PROPERTY_EVENT_FUNCTOR_PTR& cb)
+{
+    mtCommonPropertyCallBackList.push_back(cb);
+    return true;
+}
+
+bool NFCKernelModule::RegisterCommonRecordEvent(const RECORD_EVENT_FUNCTOR_PTR& cb)
+{
+    mtCommonRecordCallBackList.push_back(cb);
+    return true;
+}
+
+bool NFCKernelModule::LogSelfInfo(const NFGUID ident)
+{
+
+    return false;
+}
+
+bool NFCKernelModule::AfterInit()
+{
+    NF_SHARE_PTR<NFIClass> pClass = m_pClassModule->First();
+    while (pClass)
+    {
+        NFIKernelModule::AddClassCallBack(pClass->GetClassName(), this, &NFCKernelModule::OnClassCommonEvent);
+
+        pClass = m_pClassModule->Next();
+    }
+
+    return true;
+}
+
+bool NFCKernelModule::DestroyAll()
+{
+    NF_SHARE_PTR<NFIObject> pObject = First();
+    while (pObject)
+    {
+        mtDeleteSelfList.push_back(pObject->Self());
+
+        pObject = Next();
+    }
+
+    
+    Execute();
+
+    m_pSceneModule->ClearAll();
+
+    return true;
+}
+
+bool NFCKernelModule::BeforeShut()
+{
+    DestroyAll();
+
+	mvRandom.clear();
+	mtCommonClassCallBackList.clear();
+	mtCommonPropertyCallBackList.clear();
+	mtCommonRecordCallBackList.clear();
+
+    return true;
+}
+
+void NFCKernelModule::Random(int nStart, int nEnd, int nCount, NFIDataList& valueList)
+{
+    if (mnRandomPos + nCount >= mvRandom.size())
+    {
+        mnRandomPos = 0;
+    }
+
+    for (int i = mnRandomPos; i < mnRandomPos + nCount; i++)
+    {
+        float fRanValue = mvRandom.at(i);
+        int nValue = (nEnd - nStart) * fRanValue + nStart;
+        valueList.Add((NFINT64)nValue);
+    }
+
+    mnRandomPos += nCount;
+}
+
+bool NFCKernelModule::AddClassCallBack(const std::string& strClassName, const CLASS_EVENT_FUNCTOR_PTR& cb)
+{
+    return m_pClassModule->AddClassCallBack(strClassName, cb);
+}
+
+void NFCKernelModule::ProcessMemFree()
+{
+    if (nLastTime + 30 > pPluginManager->GetNowTime())
+    {
+        return;
+    }
+
+    nLastTime = pPluginManager->GetNowTime();
+
+    NFCMemManager::GetSingletonPtr()->FreeMem();
+}
+
+bool NFCKernelModule::DoEvent(const NFGUID& self, const std::string& strClassName, CLASS_OBJECT_EVENT eEvent, const NFIDataList& valueList)
+{
+    return m_pClassModule->DoEvent(self, strClassName, eEvent, valueList);
 }