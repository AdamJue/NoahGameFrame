--- conflicted
+++ resolved
@@ -1,151 +1,147 @@
-// -------------------------------------------------------------------------
-//    @FileName         :    NFIObject.h
-//    @Author           :    LvSheng.Huang
-//    @Date             :    2012-12-17
-//    @Module           :    NFIObject
-//
-// -------------------------------------------------------------------------
-
-#ifndef NFI_OBJECT_H
-#define NFI_OBJECT_H
-
-#include "NFIDataList.h"
-#include "NFIRecord.h"
-#include "NFIRecordManager.h"
-#include "NFIPropertyManager.h"
-#include "NFIComponentManager.h"
-#include "NFComm/NFPluginModule/NFPlatform.h"
-#include "NFComm/NFPluginModule/NFIPluginManager.h"
-
-<<<<<<< HEAD
-class NFIObject : public NFMemoryCounter<NFIObject>
-=======
-class _NFExport NFIObject :public NFMemoryCounter<NFIObject>
->>>>>>> eee6ad82
-{
-public:
-	NFIObject()
-	{
-
-	}
-    NFIObject(NFGUID self)
-    {
-
-    }
-    virtual ~NFIObject() {}
-
-    virtual bool Execute() = 0;
-
-    virtual NFGUID Self() = 0;
-
-    template<typename BaseType>
-    bool AddPropertyCallBack(const std::string& strPropertyName, BaseType* pBase, int (BaseType::*handler)(const NFGUID&, const std::string&, const NFIDataList::TData&, const NFIDataList::TData&))
-    {
-        PROPERTY_EVENT_FUNCTOR functor = std::bind(handler, pBase, std::placeholders::_1, std::placeholders::_2, std::placeholders::_3, std::placeholders::_4);
-        PROPERTY_EVENT_FUNCTOR_PTR functorPtr(NF_NEW PROPERTY_EVENT_FUNCTOR(functor));
-        return AddPropertyCallBack(strPropertyName, functorPtr);
-    }
-
-    template<typename BaseType>
-    bool AddRecordCallBack(const std::string& strRecordName, BaseType* pBase, int (BaseType::*handler)(const NFGUID&, const RECORD_EVENT_DATA&, const NFIDataList::TData&, const NFIDataList::TData&))
-    {
-        RECORD_EVENT_FUNCTOR functor = std::bind(handler, pBase, std::placeholders::_1, std::placeholders::_2, std::placeholders::_3, std::placeholders::_4);
-        RECORD_EVENT_FUNCTOR_PTR functorPtr(NF_NEW RECORD_EVENT_FUNCTOR(functor));
-        return AddRecordCallBack(strRecordName, functorPtr);
-    }
-
-    template <typename T>
-    bool AddComponent()
-    {
-        return GetComponentManager()->AddComponent<T>();
-    }
-
-    template <typename T>
-    NF_SHARE_PTR<T> AddComponent(const std::string& strComponentName)
-    {
-		NF_SHARE_PTR<NFIComponent> pComponent = GetComponentManager()->FindComponent<NFIComponent>(strComponentName);
-        if (pComponent)
-        {
-            NF_SHARE_PTR<T> pNewCOmponent = pComponent->CreateNewInstance<T>();
-            if (nullptr != pNewCOmponent && GetComponentManager()->AddComponent(strComponentName, pNewCOmponent))
-            {
-                return pNewCOmponent;
-            }
-        }
-
-        return NF_SHARE_PTR<T>();
-    }
-
-    template <typename T>
-    NF_SHARE_PTR<T> FindComponent(const std::string& strComponentName)
-    {
-        return GetComponentManager()->FindComponent<T>(strComponentName);
-    }
-
-    /////////////////////////////////////////////////////////////////
-
-    virtual bool FindProperty(const std::string& strPropertyName) = 0;
-
-    virtual bool SetPropertyInt(const std::string& strPropertyName, const NFINT64 nValue) = 0;
-    virtual bool SetPropertyFloat(const std::string& strPropertyName, const double dwValue) = 0;
-    virtual bool SetPropertyString(const std::string& strPropertyName, const std::string& strValue) = 0;
-    virtual bool SetPropertyObject(const std::string& strPropertyName, const NFGUID& obj) = 0;
-	virtual bool SetPropertyVector2(const std::string& strPropertyName, const NFVector2& value) = 0;
-	virtual bool SetPropertyVector3(const std::string& strPropertyName, const NFVector3& value) = 0;
-
-    virtual NFINT64 GetPropertyInt(const std::string& strPropertyName) = 0;
-    virtual double GetPropertyFloat(const std::string& strPropertyName) = 0;
-    virtual const std::string& GetPropertyString(const std::string& strPropertyName) = 0;
-    virtual const NFGUID& GetPropertyObject(const std::string& strPropertyName) = 0;
-	virtual const NFVector2& GetPropertyVector2(const std::string& strPropertyName) = 0;
-	virtual const NFVector3& GetPropertyVector3(const std::string& strPropertyName) = 0;
-
-    virtual bool FindRecord(const std::string& strRecordName) = 0;
-
-    virtual bool SetRecordInt(const std::string& strRecordName, const int nRow, const int nCol, const NFINT64 nValue) = 0;
-    virtual bool SetRecordFloat(const std::string& strRecordName, const int nRow, const int nCol, const double dwValue) = 0;
-    virtual bool SetRecordString(const std::string& strRecordName, const int nRow, const int nCol, const std::string& strValue) = 0;
-    virtual bool SetRecordObject(const std::string& strRecordName, const int nRow, const int nCol, const NFGUID& obj) = 0;
-	virtual bool SetRecordVector2(const std::string& strRecordName, const int nRow, const int nCol, const NFVector2& value) = 0;
-	virtual bool SetRecordVector3(const std::string& strRecordName, const int nRow, const int nCol, const NFVector3& value) = 0;
-
-    virtual bool SetRecordInt(const std::string& strRecordName, const int nRow, const std::string& strColTag, const NFINT64 value) = 0;
-    virtual bool SetRecordFloat(const std::string& strRecordName, const int nRow, const std::string& strColTag, const double value) = 0;
-    virtual bool SetRecordString(const std::string& strRecordName, const int nRow, const std::string& strColTag, const std::string& value) = 0;
-    virtual bool SetRecordObject(const std::string& strRecordName, const int nRow, const std::string& strColTag, const NFGUID& value) = 0;
-	virtual bool SetRecordVector2(const std::string& strRecordName, const int nRow, const std::string& strColTag, const NFVector2& value) = 0;
-	virtual bool SetRecordVector3(const std::string& strRecordName, const int nRow, const std::string& strColTag, const NFVector3& value) = 0;
-
-    virtual NFINT64 GetRecordInt(const std::string& strRecordName, const int nRow, const int nCol) = 0;
-    virtual double GetRecordFloat(const std::string& strRecordName, const int nRow, const int nCol) = 0;
-    virtual const std::string& GetRecordString(const std::string& strRecordName, const int nRow, const int nCol) = 0;
-    virtual const NFGUID& GetRecordObject(const std::string& strRecordName, const int nRow, const int nCol) = 0;
-	virtual const NFVector2& GetRecordVector2(const std::string& strRecordName, const int nRow, const int nCol) = 0;
-	virtual const NFVector3& GetRecordVector3(const std::string& strRecordName, const int nRow, const int nCol) = 0;
-
-    virtual NFINT64 GetRecordInt(const std::string& strRecordName, const int nRow, const std::string& strColTag) = 0;
-    virtual double GetRecordFloat(const std::string& strRecordName, const int nRow, const std::string& strColTag) = 0;
-    virtual const std::string& GetRecordString(const std::string& strRecordName, const int nRow, const std::string& strColTag) = 0;
-    virtual const NFGUID& GetRecordObject(const std::string& strRecordName, const int nRow, const std::string& strColTag) = 0;
-	virtual const NFVector2& GetRecordVector2(const std::string& strRecordName, const int nRow, const std::string& strColTag) = 0;
-	virtual const NFVector3& GetRecordVector3(const std::string& strRecordName, const int nRow, const std::string& strColTag) = 0;
-
-    //  virtual NF_SHARE_PTR<NFIComponent> AddComponent(const std::string& strComponentName, const std::string& strLanguageName) = 0;
-    //  virtual NF_SHARE_PTR<NFIComponent> FindComponent(const std::string& strComponentName) = 0;
-
-    virtual NF_SHARE_PTR<NFIRecordManager> GetRecordManager() = 0;
-    virtual NF_SHARE_PTR<NFIPropertyManager> GetPropertyManager() = 0;
-    virtual NF_SHARE_PTR<NFIComponentManager> GetComponentManager() = 0;
-
-protected:
-    virtual bool AddRecordCallBack(const std::string& strRecordName, const RECORD_EVENT_FUNCTOR_PTR& cb) = 0;
-
-    virtual bool AddPropertyCallBack(const std::string& strPropertyName, const PROPERTY_EVENT_FUNCTOR_PTR& cb) = 0;
-
-protected:
-    NFIPluginManager* m_pPluginManager;
-
-private:
-};
-
-#endif
+// -------------------------------------------------------------------------
+//    @FileName         :    NFIObject.h
+//    @Author           :    LvSheng.Huang
+//    @Date             :    2012-12-17
+//    @Module           :    NFIObject
+//
+// -------------------------------------------------------------------------
+
+#ifndef NFI_OBJECT_H
+#define NFI_OBJECT_H
+
+#include "NFIDataList.h"
+#include "NFIRecord.h"
+#include "NFIRecordManager.h"
+#include "NFIPropertyManager.h"
+#include "NFIComponentManager.h"
+#include "NFComm/NFPluginModule/NFPlatform.h"
+#include "NFComm/NFPluginModule/NFIPluginManager.h"
+
+class _NFExport NFIObject :public NFMemoryCounter<NFIObject>
+{
+public:
+	NFIObject()
+	{
+
+	}
+    NFIObject(NFGUID self)
+    {
+
+    }
+    virtual ~NFIObject() {}
+
+    virtual bool Execute() = 0;
+
+    virtual NFGUID Self() = 0;
+
+    template<typename BaseType>
+    bool AddPropertyCallBack(const std::string& strPropertyName, BaseType* pBase, int (BaseType::*handler)(const NFGUID&, const std::string&, const NFIDataList::TData&, const NFIDataList::TData&))
+    {
+        PROPERTY_EVENT_FUNCTOR functor = std::bind(handler, pBase, std::placeholders::_1, std::placeholders::_2, std::placeholders::_3, std::placeholders::_4);
+        PROPERTY_EVENT_FUNCTOR_PTR functorPtr(NF_NEW PROPERTY_EVENT_FUNCTOR(functor));
+        return AddPropertyCallBack(strPropertyName, functorPtr);
+    }
+
+    template<typename BaseType>
+    bool AddRecordCallBack(const std::string& strRecordName, BaseType* pBase, int (BaseType::*handler)(const NFGUID&, const RECORD_EVENT_DATA&, const NFIDataList::TData&, const NFIDataList::TData&))
+    {
+        RECORD_EVENT_FUNCTOR functor = std::bind(handler, pBase, std::placeholders::_1, std::placeholders::_2, std::placeholders::_3, std::placeholders::_4);
+        RECORD_EVENT_FUNCTOR_PTR functorPtr(NF_NEW RECORD_EVENT_FUNCTOR(functor));
+        return AddRecordCallBack(strRecordName, functorPtr);
+    }
+
+    template <typename T>
+    bool AddComponent()
+    {
+        return GetComponentManager()->AddComponent<T>();
+    }
+
+    template <typename T>
+    NF_SHARE_PTR<T> AddComponent(const std::string& strComponentName)
+    {
+		NF_SHARE_PTR<NFIComponent> pComponent = GetComponentManager()->FindComponent<NFIComponent>(strComponentName);
+        if (pComponent)
+        {
+            NF_SHARE_PTR<T> pNewCOmponent = pComponent->CreateNewInstance<T>();
+            if (nullptr != pNewCOmponent && GetComponentManager()->AddComponent(strComponentName, pNewCOmponent))
+            {
+                return pNewCOmponent;
+            }
+        }
+
+        return NF_SHARE_PTR<T>();
+    }
+
+    template <typename T>
+    NF_SHARE_PTR<T> FindComponent(const std::string& strComponentName)
+    {
+        return GetComponentManager()->FindComponent<T>(strComponentName);
+    }
+
+    /////////////////////////////////////////////////////////////////
+
+    virtual bool FindProperty(const std::string& strPropertyName) = 0;
+
+    virtual bool SetPropertyInt(const std::string& strPropertyName, const NFINT64 nValue) = 0;
+    virtual bool SetPropertyFloat(const std::string& strPropertyName, const double dwValue) = 0;
+    virtual bool SetPropertyString(const std::string& strPropertyName, const std::string& strValue) = 0;
+    virtual bool SetPropertyObject(const std::string& strPropertyName, const NFGUID& obj) = 0;
+	virtual bool SetPropertyVector2(const std::string& strPropertyName, const NFVector2& value) = 0;
+	virtual bool SetPropertyVector3(const std::string& strPropertyName, const NFVector3& value) = 0;
+
+    virtual NFINT64 GetPropertyInt(const std::string& strPropertyName) = 0;
+    virtual double GetPropertyFloat(const std::string& strPropertyName) = 0;
+    virtual const std::string& GetPropertyString(const std::string& strPropertyName) = 0;
+    virtual const NFGUID& GetPropertyObject(const std::string& strPropertyName) = 0;
+	virtual const NFVector2& GetPropertyVector2(const std::string& strPropertyName) = 0;
+	virtual const NFVector3& GetPropertyVector3(const std::string& strPropertyName) = 0;
+
+    virtual bool FindRecord(const std::string& strRecordName) = 0;
+
+    virtual bool SetRecordInt(const std::string& strRecordName, const int nRow, const int nCol, const NFINT64 nValue) = 0;
+    virtual bool SetRecordFloat(const std::string& strRecordName, const int nRow, const int nCol, const double dwValue) = 0;
+    virtual bool SetRecordString(const std::string& strRecordName, const int nRow, const int nCol, const std::string& strValue) = 0;
+    virtual bool SetRecordObject(const std::string& strRecordName, const int nRow, const int nCol, const NFGUID& obj) = 0;
+	virtual bool SetRecordVector2(const std::string& strRecordName, const int nRow, const int nCol, const NFVector2& value) = 0;
+	virtual bool SetRecordVector3(const std::string& strRecordName, const int nRow, const int nCol, const NFVector3& value) = 0;
+
+    virtual bool SetRecordInt(const std::string& strRecordName, const int nRow, const std::string& strColTag, const NFINT64 value) = 0;
+    virtual bool SetRecordFloat(const std::string& strRecordName, const int nRow, const std::string& strColTag, const double value) = 0;
+    virtual bool SetRecordString(const std::string& strRecordName, const int nRow, const std::string& strColTag, const std::string& value) = 0;
+    virtual bool SetRecordObject(const std::string& strRecordName, const int nRow, const std::string& strColTag, const NFGUID& value) = 0;
+	virtual bool SetRecordVector2(const std::string& strRecordName, const int nRow, const std::string& strColTag, const NFVector2& value) = 0;
+	virtual bool SetRecordVector3(const std::string& strRecordName, const int nRow, const std::string& strColTag, const NFVector3& value) = 0;
+
+    virtual NFINT64 GetRecordInt(const std::string& strRecordName, const int nRow, const int nCol) = 0;
+    virtual double GetRecordFloat(const std::string& strRecordName, const int nRow, const int nCol) = 0;
+    virtual const std::string& GetRecordString(const std::string& strRecordName, const int nRow, const int nCol) = 0;
+    virtual const NFGUID& GetRecordObject(const std::string& strRecordName, const int nRow, const int nCol) = 0;
+	virtual const NFVector2& GetRecordVector2(const std::string& strRecordName, const int nRow, const int nCol) = 0;
+	virtual const NFVector3& GetRecordVector3(const std::string& strRecordName, const int nRow, const int nCol) = 0;
+
+    virtual NFINT64 GetRecordInt(const std::string& strRecordName, const int nRow, const std::string& strColTag) = 0;
+    virtual double GetRecordFloat(const std::string& strRecordName, const int nRow, const std::string& strColTag) = 0;
+    virtual const std::string& GetRecordString(const std::string& strRecordName, const int nRow, const std::string& strColTag) = 0;
+    virtual const NFGUID& GetRecordObject(const std::string& strRecordName, const int nRow, const std::string& strColTag) = 0;
+	virtual const NFVector2& GetRecordVector2(const std::string& strRecordName, const int nRow, const std::string& strColTag) = 0;
+	virtual const NFVector3& GetRecordVector3(const std::string& strRecordName, const int nRow, const std::string& strColTag) = 0;
+
+    //  virtual NF_SHARE_PTR<NFIComponent> AddComponent(const std::string& strComponentName, const std::string& strLanguageName) = 0;
+    //  virtual NF_SHARE_PTR<NFIComponent> FindComponent(const std::string& strComponentName) = 0;
+
+    virtual NF_SHARE_PTR<NFIRecordManager> GetRecordManager() = 0;
+    virtual NF_SHARE_PTR<NFIPropertyManager> GetPropertyManager() = 0;
+    virtual NF_SHARE_PTR<NFIComponentManager> GetComponentManager() = 0;
+
+protected:
+    virtual bool AddRecordCallBack(const std::string& strRecordName, const RECORD_EVENT_FUNCTOR_PTR& cb) = 0;
+
+    virtual bool AddPropertyCallBack(const std::string& strPropertyName, const PROPERTY_EVENT_FUNCTOR_PTR& cb) = 0;
+
+protected:
+    NFIPluginManager* m_pPluginManager;
+
+private:
+};
+
+#endif