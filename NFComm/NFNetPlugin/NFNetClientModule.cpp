/*
            This file is part of: 
                NoahFrame
            https://github.com/ketoo/NoahGameFrame

   Copyright 2009 - 2020 NoahFrame(NoahGameFrame)

   File creator: lvsheng.huang
   
   NoahFrame is open-source software and you can redistribute it and/or modify
   it under the terms of the License; besides, anyone who use this file/software must include this copyright announcement.

   Licensed under the Apache License, Version 2.0 (the "License");
   you may not use this file except in compliance with the License.
   You may obtain a copy of the License at

       http://www.apache.org/licenses/LICENSE-2.0

   Unless required by applicable law or agreed to in writing, software
   distributed under the License is distributed on an "AS IS" BASIS,
   WITHOUT WARRANTIES OR CONDITIONS OF ANY KIND, either express or implied.
   See the License for the specific language governing permissions and
   limitations under the License.
*/

#include "NFNetModule.h"
#include "NFNetClientModule.h"

NFNetClientModule::NFNetClientModule(NFIPluginManager* p)
{
    m_bIsExecute = true;
    mnBufferSize = 0;
    pPluginManager = p;

	mnLastActionTime = GetPluginManager()->GetNowTime();
}

bool NFNetClientModule::Init()
{
	m_pLogModule = pPluginManager->FindModule<NFILogModule>();

    for (int i = 0; i < NF_SERVER_TYPES::NF_ST_MAX; ++i)
    {
        NFINetClientModule::AddEventCallBack((NF_SERVER_TYPES) i, this, &NFNetClientModule::OnSocketEvent);
    }

    return true;
}

bool NFNetClientModule::AfterInit()
{


    return true;
}

bool NFNetClientModule::BeforeShut()
{
    return true;
}

bool NFNetClientModule::Shut()
{
    return true;
}

bool NFNetClientModule::Execute()
{
    ProcessExecute();
    ProcessAddNetConnect();

	if (mnLastActionTime + 10 > GetPluginManager()->GetNowTime())
	{
		return true;
	}

	mnLastActionTime = GetPluginManager()->GetNowTime();

	LogServerInfo();

    return true;
}

void NFNetClientModule::RemoveReceiveCallBack(const NF_SERVER_TYPES eType, const uint16_t msgID)
{
    NF_SHARE_PTR<CallBack> xCallBack = mxCallBack.GetElement(eType);
    if (xCallBack)
    {
        std::map<int, std::list<NET_RECEIVE_FUNCTOR_PTR>>::iterator it = xCallBack->mxReceiveCallBack.find(msgID);
        if (xCallBack->mxReceiveCallBack.end() != it)
        {
            xCallBack->mxReceiveCallBack.erase(it);
        }
    }
}

void NFNetClientModule::AddServer(const ConnectData& xInfo)
{
    mxTempNetList.push_back(xInfo);
}

unsigned int NFNetClientModule::ExpandBufferSize(const unsigned int size)
{
    if (size > 0)
    {
        mnBufferSize = size;
    }
    return mnBufferSize;
}

int NFNetClientModule::AddReceiveCallBack(const NF_SERVER_TYPES eType, const uint16_t msgID, NET_RECEIVE_FUNCTOR_PTR functorPtr)
{
    NF_SHARE_PTR<CallBack> xCallBack = mxCallBack.GetElement(eType);
    if (!xCallBack)
    {
        xCallBack = NF_SHARE_PTR<CallBack>(NF_NEW CallBack);
        mxCallBack.AddElement(eType, xCallBack);
    }

<<<<<<< HEAD


	auto cbList = xCallBack->mxReceiveCallBack.find(msgID);
	if (cbList == xCallBack->mxReceiveCallBack.end())
	{
		std::list<NET_RECEIVE_FUNCTOR_PTR> xList;
		xList.push_back(functorPtr);
		xCallBack->mxReceiveCallBack.insert(std::map<int, std::list<NET_RECEIVE_FUNCTOR_PTR>>::value_type(msgID, xList));
	}
	else
	{
		cbList->second.push_back(functorPtr);
=======
	std::map<int, std::list<NET_RECEIVE_FUNCTOR_PTR>>::iterator itor = xCallBack->mxReceiveCallBack.find(msgID);
	if (itor == xCallBack->mxReceiveCallBack.end())
	{
		std::list<NET_RECEIVE_FUNCTOR_PTR> xList;
		xList.push_back(functorPtr);

    	xCallBack->mxReceiveCallBack.insert(std::map<int, std::list<NET_RECEIVE_FUNCTOR_PTR>>::value_type(msgID, xList));
	}
	else
	{
		xCallBack->mxReceiveCallBack.at(msgID).push_back(functorPtr);
>>>>>>> 67c21281
	}

    return 0;
}

int NFNetClientModule::AddReceiveCallBack(const NF_SERVER_TYPES eType, NET_RECEIVE_FUNCTOR_PTR functorPtr)
{
    NF_SHARE_PTR<CallBack> xCallBack = mxCallBack.GetElement(eType);
    if (!xCallBack)
    {
        xCallBack = NF_SHARE_PTR<CallBack>(NF_NEW CallBack);
        mxCallBack.AddElement(eType, xCallBack);
    }

    xCallBack->mxCallBackList.push_back(functorPtr);

    return 0;
}


int NFNetClientModule::AddEventCallBack(const NF_SERVER_TYPES eType, NET_EVENT_FUNCTOR_PTR functorPtr)
{
    NF_SHARE_PTR<CallBack> xCallBack = mxCallBack.GetElement(eType);
    if (!xCallBack)
    {
        xCallBack = NF_SHARE_PTR<CallBack>(NF_NEW CallBack);
        mxCallBack.AddElement(eType, xCallBack);
    }

    xCallBack->mxEventCallBack.push_back(functorPtr);
    return 0;
}

void NFNetClientModule::SendByServerIDWithOutHead(const int serverID, const uint16_t msgID, const std::string & strData)
{
	NF_SHARE_PTR<ConnectData> pServer = mxServerMap.GetElement(serverID);
	if (pServer)
	{
		NF_SHARE_PTR<NFINetModule> pNetModule = pServer->mxNetModule;
		if (pNetModule.get())
		{
			if (!pNetModule->SendMsgWithOutHead(msgID, strData, 0))
			{
				std::ostringstream stream;
				stream << " SendMsgWithOutHead failed " << serverID;
				stream << " msg id " << msgID;
				m_pLogModule->LogError(stream, __FUNCTION__, __LINE__);
			}
		}
	}
	else
	{
		std::ostringstream stream;
		stream << " can't find the server " << serverID;
		stream << " msg id " << msgID;
		m_pLogModule->LogError(stream, __FUNCTION__, __LINE__);
	}
}

void NFNetClientModule::SendByServerID(const int serverID, const uint16_t msgID, const std::string& strData)
{
	NF_SHARE_PTR<ConnectData> pServer = mxServerMap.GetElement(serverID);
	if (pServer)
	{
		NF_SHARE_PTR<NFINetModule> pNetModule = pServer->mxNetModule;
		if (pNetModule.get())
		{
			if (!pNetModule->SendMsg(msgID, strData, 0))
			{
				std::ostringstream stream;
				stream << " SendMsgWithOutHead failed " << serverID;
				stream << " msg id " << msgID;
				m_pLogModule->LogError(stream, __FUNCTION__, __LINE__);
			}
		}
	}
	else
	{
		std::ostringstream stream;
		stream << " can't find the server " << serverID;
		stream << " msg id " << msgID;
		m_pLogModule->LogError(stream, __FUNCTION__, __LINE__);
	}
}

void NFNetClientModule::SendByServerID(const int serverID, const uint16_t msgID, const std::string & strData, const NFGUID id)
{
	NF_SHARE_PTR<ConnectData> pServer = mxServerMap.GetElement(serverID);
	if (pServer)
	{
		NF_SHARE_PTR<NFINetModule> pNetModule = pServer->mxNetModule;
		if (pNetModule.get())
		{
			if (!pNetModule->SendMsg(msgID, strData, 0, id))
			{
				std::ostringstream stream;
				stream << " SendMsgWithOutHead failed " << serverID;
				stream << " msg id " << msgID;
				m_pLogModule->LogError(stream, __FUNCTION__, __LINE__);
			}
		}
	}
	else
	{
		std::ostringstream stream;
		stream << " can't find the server " << serverID;
		stream << " msg id " << msgID;
		m_pLogModule->LogError(stream, __FUNCTION__, __LINE__);
	}
}

void NFNetClientModule::SendToAllServerWithOutHead(const uint16_t msgID, const std::string & strData)
{
	NF_SHARE_PTR<ConnectData> pServer = mxServerMap.First();
	while (pServer)
	{
		NF_SHARE_PTR<NFINetModule> pNetModule = pServer->mxNetModule;
		if (pNetModule)
		{
			if (!pNetModule->SendMsgWithOutHead(msgID, strData, 0))
			{
				std::ostringstream stream;
				stream << " SendMsgWithOutHead failed " << pServer->nGameID;
				stream << " msg id " << msgID;
				m_pLogModule->LogError(stream, __FUNCTION__, __LINE__);
			}
		}

		pServer = mxServerMap.Next();
	}
}

void NFNetClientModule::SendToAllServer(const uint16_t msgID, const std::string& strData)
{
    NF_SHARE_PTR<ConnectData> pServer = mxServerMap.First();
    while (pServer)
    {
        NF_SHARE_PTR<NFINetModule> pNetModule = pServer->mxNetModule;
        if (pNetModule)
        {
			if (!pNetModule->SendMsg(msgID, strData, 0))
			{
				std::ostringstream stream;
				stream << " SendMsgWithOutHead failed " << pServer->nGameID;
				stream << " msg id " << msgID;
				m_pLogModule->LogError(stream, __FUNCTION__, __LINE__);
			}
        }

        pServer = mxServerMap.Next();
    }
}

void NFNetClientModule::SendToAllServer(const uint16_t msgID, const std::string & strData, const NFGUID id)
{
	NF_SHARE_PTR<ConnectData> pServer = mxServerMap.First();
	while (pServer)
	{
		NF_SHARE_PTR<NFINetModule> pNetModule = pServer->mxNetModule;
		if (pNetModule)
		{
			if (!pNetModule->SendMsg(msgID, strData, 0, id))
			{
				std::ostringstream stream;
				stream << " SendMsgWithOutHead failed " << pServer->nGameID;
				stream << " msg id " << msgID;
				m_pLogModule->LogError(stream, __FUNCTION__, __LINE__);
			}
		}

		pServer = mxServerMap.Next();
	}
}

void NFNetClientModule::SendToAllServerWithOutHead(const NF_SERVER_TYPES eType, const uint16_t msgID, const std::string & strData)
{
	NF_SHARE_PTR<ConnectData> pServer = mxServerMap.First();
	while (pServer)
	{
		NF_SHARE_PTR<NFINetModule> pNetModule = pServer->mxNetModule;
		if (pNetModule && eType == pServer->eServerType)
		{
			if (!pNetModule->SendMsgWithOutHead(msgID, strData, 0))
			{
				std::ostringstream stream;
				stream << " SendMsgWithOutHead failed " << pServer->nGameID;
				stream << " msg id " << msgID;
				m_pLogModule->LogError(stream, __FUNCTION__, __LINE__);
			}
		}

		pServer = mxServerMap.Next();
	}
}

void NFNetClientModule::SendToAllServer(const NF_SERVER_TYPES eType, const uint16_t msgID, const std::string& strData)
{
    NF_SHARE_PTR<ConnectData> pServer = mxServerMap.First();
    while (pServer)
    {
        NF_SHARE_PTR<NFINetModule> pNetModule = pServer->mxNetModule;
        if (pNetModule && eType == pServer->eServerType)
        {
			if (!pNetModule->SendMsg(msgID, strData, 0))
			{
				std::ostringstream stream;
				stream << " SendMsgWithOutHead failed " << pServer->nGameID;
				stream << " msg id " << msgID;
				m_pLogModule->LogError(stream, __FUNCTION__, __LINE__);
			}
        }

        pServer = mxServerMap.Next();
    }
}

void NFNetClientModule::SendToAllServer(const NF_SERVER_TYPES eType, const uint16_t msgID, const std::string & strData, const NFGUID id)
{
	NF_SHARE_PTR<ConnectData> pServer = mxServerMap.First();
	while (pServer)
	{
		NF_SHARE_PTR<NFINetModule> pNetModule = pServer->mxNetModule;
		if (pNetModule && eType == pServer->eServerType)
		{
			if (!pNetModule->SendMsg(msgID, strData, 0, id))
			{
				std::ostringstream stream;
				stream << " SendMsgWithOutHead failed " << pServer->nGameID;
				stream << " msg id " << msgID;
				m_pLogModule->LogError(stream, __FUNCTION__, __LINE__);
			}
		}

		pServer = mxServerMap.Next();
	}
}

void NFNetClientModule::SendToServerByPB(const int serverID, const uint16_t msgID, const google::protobuf::Message& xData)
{
    NF_SHARE_PTR<ConnectData> pServer = mxServerMap.GetElement(serverID);
    if (pServer)
    {
        NF_SHARE_PTR<NFINetModule> pNetModule = pServer->mxNetModule;
        if (pNetModule)
        {
			if (!pNetModule->SendMsgPB(msgID, xData, 0))
			{
				std::ostringstream stream;
				stream << " SendMsgPB failed " << pServer->nGameID;
				stream << " msg id " << msgID;
				m_pLogModule->LogError(stream, __FUNCTION__, __LINE__);
		   }
        }
    }
	else
	{
		std::ostringstream stream;
		stream << " can't find the server " << serverID;
		stream << " msg id " << msgID;
		m_pLogModule->LogError(stream, __FUNCTION__, __LINE__);
	}
}

void NFNetClientModule::SendToServerByPB(const int serverID, const uint16_t msgID, const google::protobuf::Message & xData, const NFGUID id)
{
	NF_SHARE_PTR<ConnectData> pServer = mxServerMap.GetElement(serverID);
	if (pServer)
	{
		NF_SHARE_PTR<NFINetModule> pNetModule = pServer->mxNetModule;
		if (pNetModule)
		{
			if (!pNetModule->SendMsgPB(msgID, xData, 0, id))
			{
				std::ostringstream stream;
				stream << " SendMsgPB failed " << pServer->nGameID;
				stream << " msg id " << msgID;
				m_pLogModule->LogError(stream, __FUNCTION__, __LINE__);
			}
		}
	}
	else
	{
		std::ostringstream stream;
		stream << " can't find the server " << serverID;
		stream << " msg id " << msgID;
		m_pLogModule->LogError(stream, __FUNCTION__, __LINE__);
	}
}

void NFNetClientModule::SendToAllServerByPB(const uint16_t msgID, const google::protobuf::Message& xData, const NFGUID id)
{
    NF_SHARE_PTR<ConnectData> pServer = mxServerMap.First();
    while (pServer)
    {
        NF_SHARE_PTR<NFINetModule> pNetModule = pServer->mxNetModule;
        if (pNetModule)
        {
			if (!pNetModule->SendMsgPB(msgID, xData, 0, id))
			{
				std::ostringstream stream;
				stream << " SendMsgPB failed " << pServer->nGameID;
				stream << " msg id " << msgID;
				m_pLogModule->LogError(stream, __FUNCTION__, __LINE__);
			}
        }

        pServer = mxServerMap.Next();
    }
}

void NFNetClientModule::SendToAllServerByPB(const NF_SERVER_TYPES eType, const uint16_t msgID, const google::protobuf::Message& xData, const NFGUID id)
{
    NF_SHARE_PTR<ConnectData> pServer = mxServerMap.First();
    while (pServer)
    {
        NF_SHARE_PTR<NFINetModule> pNetModule = pServer->mxNetModule;
        if (pNetModule && eType == pServer->eServerType && pServer->eState == ConnectDataState::NORMAL)
        {
            if (!pNetModule->SendMsgPB(msgID, xData, 0, id))
			{
				std::ostringstream stream;
				stream << " SendMsgPB failed " << pServer->nGameID;
				stream << " msg id " << msgID;
				m_pLogModule->LogError(stream, __FUNCTION__, __LINE__);
			}
        }

        pServer = mxServerMap.Next();
    }
}

void NFNetClientModule::SendBySuitWithOutHead(const NF_SERVER_TYPES eType, const std::string & strHashKey, const uint16_t msgID, const std::string & strData)
{
	uint32_t nCRC32 = NFrame::CRC32(strHashKey);
	SendBySuitWithOutHead(eType, nCRC32, msgID, strData);
}

void NFNetClientModule::SendBySuit(const NF_SERVER_TYPES eType, const std::string& strHashKey, const uint16_t msgID,
                                    const std::string& strData)
{
    uint32_t nCRC32 = NFrame::CRC32(strHashKey);
    SendBySuit(eType, nCRC32, msgID, strData);
}

void NFNetClientModule::SendBySuit(const NF_SERVER_TYPES eType, const std::string & strHashKey, const uint16_t msgID, const std::string & strData, const NFGUID id)
{
	uint32_t nCRC32 = NFrame::CRC32(strHashKey);
	SendBySuit(eType, nCRC32, msgID, strData, id);
}

void NFNetClientModule::SendBySuitWithOutHead(const NF_SERVER_TYPES eType, const int nHashKey32, const uint16_t msgID, const std::string & strData)
{
	NF_SHARE_PTR<NFConsistentHashMapEx<int, ConnectData>> xConnectDataMap = mxServerTypeMap.GetElement(eType);
	if (xConnectDataMap)
	{
		NF_SHARE_PTR<ConnectData> pConnectData = xConnectDataMap->GetElementBySuit(nHashKey32);
		if (pConnectData)
		{
			SendByServerIDWithOutHead(pConnectData->nGameID, msgID, strData);
		}
	}
	else
	{
		std::ostringstream stream;
		stream << " can't find the server type " << eType;
		stream << " msg id " << msgID;
		m_pLogModule->LogError(stream, __FUNCTION__, __LINE__);
	}
}

void NFNetClientModule::SendBySuit(const NF_SERVER_TYPES eType, const int nHashKey, const uint16_t msgID, const std::string& strData)
{
	NF_SHARE_PTR<NFConsistentHashMapEx<int, ConnectData>> xConnectDataMap = mxServerTypeMap.GetElement(eType);
	if (xConnectDataMap)
	{
		NF_SHARE_PTR<ConnectData> pConnectData = xConnectDataMap->GetElementBySuit(nHashKey);
		if (pConnectData)
		{
			SendByServerID(pConnectData->nGameID, msgID, strData);
		}
	}
	else
	{
		std::ostringstream stream;
		stream << " can't find the server type " << eType;
		stream << " msg id " << msgID;
		m_pLogModule->LogError(stream, __FUNCTION__, __LINE__);
	}
}

void NFNetClientModule::SendBySuit(const NF_SERVER_TYPES eType, const int nHashKey32, const uint16_t msgID, const std::string & strData, const NFGUID id)
{
	NF_SHARE_PTR<NFConsistentHashMapEx<int, ConnectData>> xConnectDataMap = mxServerTypeMap.GetElement(eType);
	if (xConnectDataMap)
	{
		NF_SHARE_PTR<ConnectData> pConnectData = xConnectDataMap->GetElementBySuit(nHashKey32);
		if (pConnectData)
		{
			SendByServerID(pConnectData->nGameID, msgID, strData, id);
		}
	}
	else
	{
		std::ostringstream stream;
		stream << " can't find the server type " << eType;
		stream << " msg id " << msgID;
		m_pLogModule->LogError(stream, __FUNCTION__, __LINE__);
	}
}

void NFNetClientModule::SendSuitByPB(const NF_SERVER_TYPES eType, const std::string& strHashKey, const uint16_t msgID, const google::protobuf::Message& xData)
{
    uint32_t nCRC32 = NFrame::CRC32(strHashKey);
    SendSuitByPB(eType, nCRC32, msgID, xData);
}

void NFNetClientModule::SendSuitByPB(const NF_SERVER_TYPES eType, const std::string & strHashKey, const uint16_t msgID, const google::protobuf::Message & xData, const NFGUID id)
{
	uint32_t nCRC32 = NFrame::CRC32(strHashKey);
	SendSuitByPB(eType, nCRC32, msgID, xData, id);
}

void NFNetClientModule::SendSuitByPB(const NF_SERVER_TYPES eType, const int nHashKey, const uint16_t msgID, const google::protobuf::Message& xData)
{
    NF_SHARE_PTR<NFConsistentHashMapEx<int, ConnectData>> xConnectDataMap = mxServerTypeMap.GetElement(eType);
    if (xConnectDataMap)
    {
        NF_SHARE_PTR<ConnectData> pConnectData = xConnectDataMap->GetElementBySuit(nHashKey);
        if (pConnectData)
        {
            SendToServerByPB(pConnectData->nGameID, msgID, xData);
        }
    }
}

void NFNetClientModule::SendSuitByPB(const NF_SERVER_TYPES eType, const int nHashKey32, const uint16_t msgID, const google::protobuf::Message & xData, const NFGUID id)
{
	NF_SHARE_PTR<NFConsistentHashMapEx<int, ConnectData>> xConnectDataMap = mxServerTypeMap.GetElement(eType);
	if (xConnectDataMap)
	{
		NF_SHARE_PTR<ConnectData> pConnectData = xConnectDataMap->GetElementBySuit(nHashKey32);
		if (pConnectData)
		{
			SendToServerByPB(pConnectData->nGameID, msgID, xData, id);
		}
	}
}

NF_SHARE_PTR<ConnectData> NFNetClientModule::GetServerNetInfo(const NF_SERVER_TYPES eType)
{
    NF_SHARE_PTR<NFConsistentHashMapEx<int, ConnectData>> xConnectDataMap = mxServerTypeMap.GetElement(eType);
    if (xConnectDataMap)
    {
        return xConnectDataMap->GetElementBySuitRandom();
    }

    return nullptr;
}

NF_SHARE_PTR<ConnectData> NFNetClientModule::GetServerNetInfo(const int serverID)
{
    return mxServerMap.GetElement(serverID);
}

NFMapEx<int, ConnectData>& NFNetClientModule::GetServerList()
{
    return mxServerMap;
}

NF_SHARE_PTR<ConnectData> NFNetClientModule::GetServerNetInfo(const NFINet* pNet)
{
    int serverID = 0;
    for (NF_SHARE_PTR<ConnectData> pData = mxServerMap.First(serverID);
         pData != NULL; pData = mxServerMap.Next(serverID))
    {
        if (pData->mxNetModule && pNet == pData->mxNetModule->GetNet())
        {
            return pData;
        }
    }

    return NF_SHARE_PTR<ConnectData>(NULL);
}

void NFNetClientModule::InitCallBacks(NF_SHARE_PTR<ConnectData> pServerData)
{
	std::ostringstream stream;
	stream << "AddServer Type: " << pServerData->eServerType << " Server ID: " << pServerData->nGameID << " State: "
		<< pServerData->eState << " IP: " << pServerData->ip << " Port: " << pServerData->nPort;

	m_pLogModule->LogInfo(stream.str());

    NF_SHARE_PTR<CallBack> xCallBack = mxCallBack.GetElement(pServerData->eServerType);
    if (!xCallBack)
    {
        xCallBack = NF_SHARE_PTR<CallBack>(NF_NEW CallBack);
        mxCallBack.AddElement(pServerData->eServerType, xCallBack);
    }

    //add msg callback
    std::map<int, std::list<NET_RECEIVE_FUNCTOR_PTR>>::iterator itReciveCB = xCallBack->mxReceiveCallBack.begin();
    for (; xCallBack->mxReceiveCallBack.end() != itReciveCB; ++itReciveCB)
    {
		std::list<NET_RECEIVE_FUNCTOR_PTR>& xList = itReciveCB->second;
		for (std::list<NET_RECEIVE_FUNCTOR_PTR>::iterator itList = xList.begin(); itList != xList.end(); ++itList)
		{
			pServerData->mxNetModule->AddReceiveCallBack(itReciveCB->first, *itList);
		}
    }

    //add event callback
    std::list<NET_EVENT_FUNCTOR_PTR>::iterator itEventCB = xCallBack->mxEventCallBack.begin();
    for (; xCallBack->mxEventCallBack.end() != itEventCB; ++itEventCB)
    {
        pServerData->mxNetModule->AddEventCallBack(*itEventCB);
    }

    std::list<NET_RECEIVE_FUNCTOR_PTR>::iterator itCB = xCallBack->mxCallBackList.begin();
    for (; xCallBack->mxCallBackList.end() != itCB; ++itCB)
    {
        pServerData->mxNetModule->AddReceiveCallBack(*itCB);
    }
}

void NFNetClientModule::ProcessExecute()
{
    NF_SHARE_PTR<ConnectData> pServerData = mxServerMap.First();
    while (pServerData)
    {
        switch (pServerData->eState)
        {
            case ConnectDataState::DISCONNECT:
            {
                if (NULL != pServerData->mxNetModule)
                {
                    pServerData->mxNetModule = nullptr;
                    pServerData->eState = ConnectDataState::RECONNECT;
                }
            }
                break;
            case ConnectDataState::CONNECTING:
            {
                if (pServerData->mxNetModule)
                {
                    pServerData->mxNetModule->Execute();
                }
            }
                break;
            case ConnectDataState::NORMAL:
            {
                if (pServerData->mxNetModule)
                {
                    pServerData->mxNetModule->Execute();

                    KeepState(pServerData);
                }
            }
                break;
            case ConnectDataState::RECONNECT:
            {
                if ((pServerData->mnLastActionTime + 10) >= GetPluginManager()->GetNowTime())
                {
                    break;
                }

                if (nullptr != pServerData->mxNetModule)
                {
                    pServerData->mxNetModule = nullptr;
                }

                pServerData->eState = ConnectDataState::CONNECTING;
                pServerData->mxNetModule = NF_SHARE_PTR<NFINetModule>(NF_NEW NFNetModule(pPluginManager));

				pServerData->mxNetModule->Awake();
				pServerData->mxNetModule->Init();
				pServerData->mxNetModule->AfterInit();
				pServerData->mxNetModule->ReadyExecute();

                pServerData->mxNetModule->Initialization(pServerData->ip.c_str(), pServerData->nPort);

                InitCallBacks(pServerData);
            }
                break;
            default:
                break;
        }

        pServerData = mxServerMap.Next();
    }
}

void NFNetClientModule::LogServerInfo()
{
	bool error = false;
	std::ostringstream stream;
	stream << "\nThis is a client, begin to print Server Info-------------------" << std::endl;

    ConnectData* pServerData = mxServerMap.FirstNude();
    while (nullptr != pServerData)
    {
        stream << "Type: " << pServerData->eServerType << " Server ID: " << pServerData->nGameID << " State: " << pServerData->eState << " IP: " << pServerData->ip << " Port: " << pServerData->nPort;

		if (pServerData->eState != ConnectDataState::NORMAL)
		{
			error = true;
		}

        pServerData = mxServerMap.NextNude();
    }

	stream << "\nThis is a client, end to print Server Info---------------------" << std::endl;

    if (error)
	{
		m_pLogModule->LogError(stream.str());
	}
	else
	{
		m_pLogModule->LogInfo(stream.str());
	}
}

void NFNetClientModule::KeepState(NF_SHARE_PTR<ConnectData> pServerData)
{
    if (pServerData->mnLastActionTime + 10 > GetPluginManager()->GetNowTime())
    {
        return;
    }

    pServerData->mnLastActionTime = GetPluginManager()->GetNowTime();

	//send message
}

void NFNetClientModule::OnSocketEvent(const NFSOCK fd, const NF_NET_EVENT eEvent, NFINet* pNet)
{
    if (eEvent & NF_NET_EVENT::NF_NET_EVENT_CONNECTED)
    {
        OnConnected(fd, pNet);
    }
	else
    {
        OnDisConnected(fd, pNet);
    }
}

int NFNetClientModule::OnConnected(const NFSOCK fd, NFINet* pNet)
{
    NF_SHARE_PTR<ConnectData> pServerInfo = GetServerNetInfo(pNet);
    if (pServerInfo)
    {
        /////////////////////////////////////////////////////////////////////////////////////
        //AddServerWeightData(pServerInfo);
        pServerInfo->eState = ConnectDataState::NORMAL;

        //for type--suit
        NF_SHARE_PTR<NFConsistentHashMapEx<int, ConnectData>> xConnectDataMap = mxServerTypeMap.GetElement(pServerInfo->eServerType);
        if (!xConnectDataMap)
        {
            xConnectDataMap = NF_SHARE_PTR<NFConsistentHashMapEx<int, ConnectData>>(NF_NEW NFConsistentHashMapEx<int, ConnectData>());
            mxServerTypeMap.AddElement(pServerInfo->eServerType, xConnectDataMap);
        }

        xConnectDataMap->AddElement(pServerInfo->nGameID, pServerInfo);
    }

    return 0;
}

int NFNetClientModule::OnDisConnected(const NFSOCK fd, NFINet* pNet)
{
    NF_SHARE_PTR<ConnectData> pServerInfo = GetServerNetInfo(pNet);
    if (nullptr != pServerInfo)
    {
        /////////////////////////////////////////////////////////////////////////////////////
        //RemoveServerWeightData(pServerInfo);
        pServerInfo->eState = ConnectDataState::DISCONNECT;
        pServerInfo->mnLastActionTime = GetPluginManager()->GetNowTime();

        //for type--suit
        NF_SHARE_PTR<NFConsistentHashMapEx<int, ConnectData>> xConnectDataMap = mxServerTypeMap.GetElement(pServerInfo->eServerType);
        if (xConnectDataMap)
        {
			xConnectDataMap->RemoveElement(pServerInfo->nGameID);
        }
    }

    return 0;
}

void NFNetClientModule::ProcessAddNetConnect()
{
    std::list<ConnectData>::iterator it = mxTempNetList.begin();
    for (; it != mxTempNetList.end(); ++it)
    {
        const ConnectData& xInfo = *it;
        NF_SHARE_PTR<ConnectData> xServerData = mxServerMap.GetElement(xInfo.nGameID);
        if (nullptr == xServerData)
        {
            xServerData = NF_SHARE_PTR<ConnectData>(NF_NEW ConnectData());

            xServerData->nGameID = xInfo.nGameID;
            xServerData->eServerType = xInfo.eServerType;
            xServerData->ip = xInfo.ip;
            xServerData->name = xInfo.name;
            xServerData->eState = ConnectDataState::CONNECTING;
            xServerData->nPort = xInfo.nPort;
            xServerData->mnLastActionTime = GetPluginManager()->GetNowTime();

            xServerData->mxNetModule = NF_SHARE_PTR<NFINetModule>(NF_NEW NFNetModule(pPluginManager));

			xServerData->mxNetModule->Awake();
			xServerData->mxNetModule->Init();
			xServerData->mxNetModule->AfterInit();
			xServerData->mxNetModule->ReadyExecute();

            xServerData->mxNetModule->Initialization(xServerData->ip.c_str(), xServerData->nPort);
            xServerData->mxNetModule->ExpandBufferSize((unsigned int)mnBufferSize);

            InitCallBacks(xServerData);

            mxServerMap.AddElement(xInfo.nGameID, xServerData);
        }
		else
		{
			xServerData->nWorkLoad = xInfo.nWorkLoad;
		}
    }

    mxTempNetList.clear();
}<|MERGE_RESOLUTION|>--- conflicted
+++ resolved
@@ -108,7 +108,8 @@
     return mnBufferSize;
 }
 
-int NFNetClientModule::AddReceiveCallBack(const NF_SERVER_TYPES eType, const uint16_t msgID, NET_RECEIVE_FUNCTOR_PTR functorPtr)
+int NFNetClientModule::AddReceiveCallBack(const NF_SERVER_TYPES eType, const uint16_t msgID,
+                                           NET_RECEIVE_FUNCTOR_PTR functorPtr)
 {
     NF_SHARE_PTR<CallBack> xCallBack = mxCallBack.GetElement(eType);
     if (!xCallBack)
@@ -117,32 +118,17 @@
         mxCallBack.AddElement(eType, xCallBack);
     }
 
-<<<<<<< HEAD
-
-
-	auto cbList = xCallBack->mxReceiveCallBack.find(msgID);
-	if (cbList == xCallBack->mxReceiveCallBack.end())
+	std::map<int, std::list<NET_RECEIVE_FUNCTOR_PTR>>::iterator itor = xCallBack->mxReceiveCallBack.find(msgID);
+	if (itor == xCallBack->mxReceiveCallBack.end())
 	{
 		std::list<NET_RECEIVE_FUNCTOR_PTR> xList;
 		xList.push_back(functorPtr);
-		xCallBack->mxReceiveCallBack.insert(std::map<int, std::list<NET_RECEIVE_FUNCTOR_PTR>>::value_type(msgID, xList));
-	}
-	else
-	{
-		cbList->second.push_back(functorPtr);
-=======
-	std::map<int, std::list<NET_RECEIVE_FUNCTOR_PTR>>::iterator itor = xCallBack->mxReceiveCallBack.find(msgID);
-	if (itor == xCallBack->mxReceiveCallBack.end())
-	{
-		std::list<NET_RECEIVE_FUNCTOR_PTR> xList;
-		xList.push_back(functorPtr);
 
     	xCallBack->mxReceiveCallBack.insert(std::map<int, std::list<NET_RECEIVE_FUNCTOR_PTR>>::value_type(msgID, xList));
 	}
 	else
 	{
 		xCallBack->mxReceiveCallBack.at(msgID).push_back(functorPtr);
->>>>>>> 67c21281
 	}
 
     return 0;
@@ -738,7 +724,7 @@
 {
 	bool error = false;
 	std::ostringstream stream;
-	stream << "\nThis is a client, begin to print Server Info-------------------" << std::endl;
+	stream << "This is a client, begin to print Server Info-------------------" << std::endl;
 
     ConnectData* pServerData = mxServerMap.FirstNude();
     while (nullptr != pServerData)
@@ -753,7 +739,7 @@
         pServerData = mxServerMap.NextNude();
     }
 
-	stream << "\nThis is a client, end to print Server Info---------------------" << std::endl;
+	stream << "This is a client, end to print Server Info---------------------" << std::endl;
 
     if (error)
 	{
