﻿<?xml version="1.0" encoding="utf-8"?>
<Project ToolsVersion="4.0" xmlns="http://schemas.microsoft.com/developer/msbuild/2003">
  <ItemGroup>
    <Filter Include="NFBuffModule">
      <UniqueIdentifier>{4FC737F1-C7A5-4376-A066-2A32D752A2FF}</UniqueIdentifier>
      <Extensions>cpp;c;cc;cxx;def;odl;idl;hpj;bat;asm;asmx</Extensions>
    </Filter>
    <Filter Include="NFSkillModule">
      <UniqueIdentifier>{64e4498b-a722-4265-83c7-878f6081a67f}</UniqueIdentifier>
    </Filter>
<<<<<<< HEAD
    <Filter Include="NFNPCRefreshModule">
      <UniqueIdentifier>{66b71f90-47f5-4f43-90e9-1f0b1af85713}</UniqueIdentifier>
=======
    <Filter Include="NFPackModule">
      <UniqueIdentifier>{c6ede39e-606e-4c1c-af62-bd5348fb7990}</UniqueIdentifier>
>>>>>>> cfd05b85
    </Filter>
    <Filter Include="NFHeroModule">
      <UniqueIdentifier>{338af58a-ffe4-4588-ae11-6dc9949a7b53}</UniqueIdentifier>
    </Filter>
    <Filter Include="NFEquipModule">
      <UniqueIdentifier>{4444cbab-0f7e-4d79-bd7c-9c5962f99abc}</UniqueIdentifier>
    </Filter>
    <Filter Include="NFShopModule">
      <UniqueIdentifier>{d50f0f3b-3102-42f9-a181-8c94bb0f5dd5}</UniqueIdentifier>
    </Filter>
    <Filter Include="NFPVPModule">
      <UniqueIdentifier>{61a8697e-e6af-4dc2-a039-8939512fadc9}</UniqueIdentifier>
    </Filter>
    <Filter Include="NFMailModule">
      <UniqueIdentifier>{41b1abb7-3f86-4d9d-ac49-d9a585011cfc}</UniqueIdentifier>
    </Filter>
    <Filter Include="NFRankModule">
      <UniqueIdentifier>{0d666a41-6965-4d4b-aec5-2785353cea09}</UniqueIdentifier>
    </Filter>
    <Filter Include="NFCommonConfigModule">
      <UniqueIdentifier>{15121c6f-c078-4629-81c4-7bac017e056f}</UniqueIdentifier>
    </Filter>
    <Filter Include="NFGMModule">
      <UniqueIdentifier>{9c627c80-9536-4c28-8b31-2dc81cfd2d6e}</UniqueIdentifier>
    </Filter>
    <Filter Include="NFMapModule">
      <UniqueIdentifier>{54157a03-de81-4609-966f-ec32582895de}</UniqueIdentifier>
    </Filter>
    <Filter Include="NFTaskmodule">
      <UniqueIdentifier>{f8043ff6-adaf-4065-9f7a-c4e8795c54eb}</UniqueIdentifier>
    </Filter>
    <Filter Include="NFTeamModule">
      <UniqueIdentifier>{bfd97019-f760-4999-9fb3-197a9ebb45ab}</UniqueIdentifier>
    </Filter>
    <Filter Include="NFSwichServerModule">
      <UniqueIdentifier>{dd64f829-9c74-471a-b6b8-37bd590bb077}</UniqueIdentifier>
    </Filter>
    <Filter Include="NFCreateRoleModule">
      <UniqueIdentifier>{ca2648e6-36dd-4163-9791-b22482d4b8b6}</UniqueIdentifier>
    </Filter>
  </ItemGroup>
  <ItemGroup>
    <ClInclude Include="NFCGameLogicModule.h" />
    <ClInclude Include="NFCBuffModule.h">
      <Filter>NFBuffModule</Filter>
    </ClInclude>
    <ClInclude Include="NFGameLogicPlugin.h" />
    <ClInclude Include="NFCHeroModule.h">
      <Filter>NFHeroModule</Filter>
    </ClInclude>
    <ClInclude Include="NFCEquipModule.h">
      <Filter>NFEquipModule</Filter>
    </ClInclude>
    <ClInclude Include="NFCSLGBuildingModule.h">
      <Filter>NFShopModule</Filter>
    </ClInclude>
    <ClInclude Include="NFCSLGShopModule.h">
      <Filter>NFShopModule</Filter>
    </ClInclude>
    <ClInclude Include="NFCPVPModule.h">
      <Filter>NFPVPModule</Filter>
    </ClInclude>
    <ClInclude Include="NFCMailModule.h">
      <Filter>NFMailModule</Filter>
    </ClInclude>
    <ClInclude Include="NFCRankModule.h">
      <Filter>NFRankModule</Filter>
    </ClInclude>
    <ClInclude Include="NFCCommonConfigModule.h">
      <Filter>NFCommonConfigModule</Filter>
    </ClInclude>
    <ClInclude Include="NFCGmModule.h">
      <Filter>NFGMModule</Filter>
    </ClInclude>
    <ClInclude Include="NFCGSSwichServerModule.h">
      <Filter>NFSwichServerModule</Filter>
    </ClInclude>
    <ClInclude Include="NFCMapModule.h">
      <Filter>NFMapModule</Filter>
    </ClInclude>
    <ClInclude Include="NFCHeroPropertyModule.h">
      <Filter>NFHeroModule</Filter>
    </ClInclude>
    <ClInclude Include="NFCEquipPropertyModule.h">
      <Filter>NFEquipModule</Filter>
    </ClInclude>
    <ClInclude Include="NFCTaskModule.h">
      <Filter>NFTaskmodule</Filter>
    </ClInclude>
    <ClInclude Include="NFCGSTeamModule.h">
      <Filter>NFTeamModule</Filter>
    </ClInclude>
    <ClInclude Include="NFCSkillModule.h">
      <Filter>NFSkillModule</Filter>
    </ClInclude>
    <ClInclude Include="NFCGSPVPMatchModule.h">
      <Filter>NFPVPModule</Filter>
    </ClInclude>
    <ClInclude Include="NFCCreateRoleModule.h">
      <Filter>NFCreateRoleModule</Filter>
    </ClInclude>
  </ItemGroup>
  <ItemGroup>
    <ClCompile Include="dllmain.cpp" />
    <ClCompile Include="NFCGameLogicModule.cpp" />
    <ClCompile Include="NFCBuffModule.cpp">
      <Filter>NFBuffModule</Filter>
    </ClCompile>
    <ClCompile Include="NFGameLogicPlugin.cpp" />
    <ClCompile Include="NFCHeroModule.cpp">
      <Filter>NFHeroModule</Filter>
    </ClCompile>
    <ClCompile Include="NFCEquipModule.cpp">
      <Filter>NFEquipModule</Filter>
    </ClCompile>
    <ClCompile Include="NFCSLGBuildingModule.cpp">
      <Filter>NFShopModule</Filter>
    </ClCompile>
    <ClCompile Include="NFCSLGShopModule.cpp">
      <Filter>NFShopModule</Filter>
    </ClCompile>
    <ClCompile Include="NFCPVPModule.cpp">
      <Filter>NFPVPModule</Filter>
    </ClCompile>
    <ClCompile Include="NFCMailModule.cpp">
      <Filter>NFMailModule</Filter>
    </ClCompile>
    <ClCompile Include="NFCRankModule.cpp">
      <Filter>NFRankModule</Filter>
    </ClCompile>
    <ClCompile Include="NFCCommonConfigModule.cpp">
      <Filter>NFCommonConfigModule</Filter>
    </ClCompile>
    <ClCompile Include="NFCGmModule.cpp">
      <Filter>NFGMModule</Filter>
    </ClCompile>
    <ClCompile Include="NFCGSSwichServerModule.cpp">
      <Filter>NFSwichServerModule</Filter>
    </ClCompile>
    <ClCompile Include="NFCMapModule.cpp">
      <Filter>NFMapModule</Filter>
    </ClCompile>
    <ClCompile Include="NFCHeroPropertyModule.cpp">
      <Filter>NFHeroModule</Filter>
    </ClCompile>
    <ClCompile Include="NFCEquipPropertyModule.cpp">
      <Filter>NFEquipModule</Filter>
    </ClCompile>
    <ClCompile Include="NFCTaskModule.cpp">
      <Filter>NFTaskmodule</Filter>
    </ClCompile>
    <ClCompile Include="NFCGSTeamModule.cpp">
      <Filter>NFTeamModule</Filter>
    </ClCompile>
    <ClCompile Include="NFCSkillModule.cpp">
      <Filter>NFSkillModule</Filter>
    </ClCompile>
    <ClCompile Include="NFCGSPVPMatchModule.cpp">
      <Filter>NFPVPModule</Filter>
    </ClCompile>
    <ClCompile Include="NFCCreateRoleModule.cpp">
      <Filter>NFCreateRoleModule</Filter>
    </ClCompile>
  </ItemGroup>
</Project><|MERGE_RESOLUTION|>--- conflicted
+++ resolved
@@ -5,16 +5,14 @@
       <UniqueIdentifier>{4FC737F1-C7A5-4376-A066-2A32D752A2FF}</UniqueIdentifier>
       <Extensions>cpp;c;cc;cxx;def;odl;idl;hpj;bat;asm;asmx</Extensions>
     </Filter>
+    <Filter Include="NFItemModule">
+      <UniqueIdentifier>{aca86d9b-804f-493c-99f8-fbaa0a951d79}</UniqueIdentifier>
+    </Filter>
     <Filter Include="NFSkillModule">
       <UniqueIdentifier>{64e4498b-a722-4265-83c7-878f6081a67f}</UniqueIdentifier>
     </Filter>
-<<<<<<< HEAD
-    <Filter Include="NFNPCRefreshModule">
-      <UniqueIdentifier>{66b71f90-47f5-4f43-90e9-1f0b1af85713}</UniqueIdentifier>
-=======
     <Filter Include="NFPackModule">
       <UniqueIdentifier>{c6ede39e-606e-4c1c-af62-bd5348fb7990}</UniqueIdentifier>
->>>>>>> cfd05b85
     </Filter>
     <Filter Include="NFHeroModule">
       <UniqueIdentifier>{338af58a-ffe4-4588-ae11-6dc9949a7b53}</UniqueIdentifier>
@@ -61,6 +59,9 @@
     <ClInclude Include="NFCBuffModule.h">
       <Filter>NFBuffModule</Filter>
     </ClInclude>
+    <ClInclude Include="NFCPackModule.h">
+      <Filter>NFPackModule</Filter>
+    </ClInclude>
     <ClInclude Include="NFGameLogicPlugin.h" />
     <ClInclude Include="NFCHeroModule.h">
       <Filter>NFHeroModule</Filter>
@@ -107,11 +108,29 @@
     <ClInclude Include="NFCGSTeamModule.h">
       <Filter>NFTeamModule</Filter>
     </ClInclude>
+    <ClInclude Include="NFCItemModule.h">
+      <Filter>NFItemModule</Filter>
+    </ClInclude>
     <ClInclude Include="NFCSkillModule.h">
       <Filter>NFSkillModule</Filter>
     </ClInclude>
+    <ClInclude Include="NFCItemCardConsumeProcessModule.h">
+      <Filter>NFItemModule</Filter>
+    </ClInclude>
     <ClInclude Include="NFCGSPVPMatchModule.h">
       <Filter>NFPVPModule</Filter>
+    </ClInclude>
+    <ClInclude Include="NFCItemEquipConsumeProcessModule.h">
+      <Filter>NFItemModule</Filter>
+    </ClInclude>
+    <ClInclude Include="NFCItemGemConsumeProcessModule.h">
+      <Filter>NFItemModule</Filter>
+    </ClInclude>
+    <ClInclude Include="NFCItemItemConsumeProcessModule.h">
+      <Filter>NFItemModule</Filter>
+    </ClInclude>
+    <ClInclude Include="NFCItemTokenConsumeProcessModule.h">
+      <Filter>NFItemModule</Filter>
     </ClInclude>
     <ClInclude Include="NFCCreateRoleModule.h">
       <Filter>NFCreateRoleModule</Filter>
@@ -123,6 +142,9 @@
     <ClCompile Include="NFCBuffModule.cpp">
       <Filter>NFBuffModule</Filter>
     </ClCompile>
+    <ClCompile Include="NFCPackModule.cpp">
+      <Filter>NFPackModule</Filter>
+    </ClCompile>
     <ClCompile Include="NFGameLogicPlugin.cpp" />
     <ClCompile Include="NFCHeroModule.cpp">
       <Filter>NFHeroModule</Filter>
@@ -169,11 +191,29 @@
     <ClCompile Include="NFCGSTeamModule.cpp">
       <Filter>NFTeamModule</Filter>
     </ClCompile>
+    <ClCompile Include="NFCItemModule.cpp">
+      <Filter>NFItemModule</Filter>
+    </ClCompile>
     <ClCompile Include="NFCSkillModule.cpp">
       <Filter>NFSkillModule</Filter>
     </ClCompile>
+    <ClCompile Include="NFCItemCardConsumeProcessModule.cpp">
+      <Filter>NFItemModule</Filter>
+    </ClCompile>
     <ClCompile Include="NFCGSPVPMatchModule.cpp">
       <Filter>NFPVPModule</Filter>
+    </ClCompile>
+    <ClCompile Include="NFCItemEquipConsumeProcessModule.cpp">
+      <Filter>NFItemModule</Filter>
+    </ClCompile>
+    <ClCompile Include="NFCItemGemConsumeProcessModule.cpp">
+      <Filter>NFItemModule</Filter>
+    </ClCompile>
+    <ClCompile Include="NFCItemItemConsumeProcessModule.cpp">
+      <Filter>NFItemModule</Filter>
+    </ClCompile>
+    <ClCompile Include="NFCItemTokenConsumeProcessModule.cpp">
+      <Filter>NFItemModule</Filter>
     </ClCompile>
     <ClCompile Include="NFCCreateRoleModule.cpp">
       <Filter>NFCreateRoleModule</Filter>
