--- conflicted
+++ resolved
@@ -1,274 +1,266 @@
-// -------------------------------------------------------------------------
-//    @FileName			:    NFCWorldNet_ClientModule.cpp
-//    @Author           :    LvSheng.Huang
-//    @Date             :    2013-01-02
-//    @Module           :    NFCWorldNet_ClientModule
-//    @Desc             :
-// -------------------------------------------------------------------------
-
-#include "NFCWorldToMasterModule.h"
-#include "NFWorldNet_ClientPlugin.h"
-#include "NFComm/NFCore/NFDataList.hpp"
-#include "NFComm/NFMessageDefine/NFMsgDefine.h"
-#include "NFComm/NFPluginModule/NFINetClientModule.h"
-#include "NFComm/NFMessageDefine/NFProtocolDefine.hpp"
-
-bool NFCWorldToMasterModule::Init()
-{
-	m_pNetClientModule = pPluginManager->FindModule<NFINetClientModule>();
-	m_pNetModule = pPluginManager->FindModule<NFINetModule>();
-	m_pClassModule = pPluginManager->FindModule<NFIClassModule>();
-	m_pElementModule = pPluginManager->FindModule<NFIElementModule>();
-	m_pLogModule = pPluginManager->FindModule<NFILogModule>();
-	m_pWorldNet_ServerModule = pPluginManager->FindModule<NFIWorldNet_ServerModule>();
-	m_pSecurityModule = pPluginManager->FindModule<NFISecurityModule>();
-
-	return true;
-}
-
-bool NFCWorldToMasterModule::Shut()
-{
-	return true;
-}
-
-bool NFCWorldToMasterModule::AfterInit()
-{
-	m_pNetClientModule->AddReceiveCallBack(NF_SERVER_TYPES::NF_ST_MASTER, NFMsg::EGMI_REQ_CONNECT_WORLD, this, &NFCWorldToMasterModule::OnSelectServerProcess);
-	m_pNetClientModule->AddReceiveCallBack(NF_SERVER_TYPES::NF_ST_MASTER, NFMsg::EGMI_REQ_KICK_CLIENT_INWORLD, this, &NFCWorldToMasterModule::OnKickClientProcess);
-	m_pNetClientModule->AddReceiveCallBack(NF_SERVER_TYPES::NF_ST_MASTER, this, &NFCWorldToMasterModule::InvalidMessage);
-
-	m_pNetClientModule->AddEventCallBack(NF_SERVER_TYPES::NF_ST_MASTER, this, &NFCWorldToMasterModule::OnSocketMSEvent);
-	m_pNetClientModule->ExpandBufferSize();
-
-	NF_SHARE_PTR<NFIClass> xLogicClass = m_pClassModule->GetElement(NFrame::Server::ThisName());
-	if (xLogicClass)
-	{
-		const std::vector<std::string>& strIdList = xLogicClass->GetIDList();
-		for (int i = 0; i < strIdList.size(); ++i)
-		{
-			const std::string& strId = strIdList[i];
-
-			const int nServerType = m_pElementModule->GetPropertyInt32(strId, NFrame::Server::Type());
-			const int nServerID = m_pElementModule->GetPropertyInt32(strId, NFrame::Server::ServerID());
-			if (nServerType == NF_SERVER_TYPES::NF_ST_MASTER)
-			{
-				const int nPort = m_pElementModule->GetPropertyInt32(strId, NFrame::Server::Port());
-				const int nMaxConnect = m_pElementModule->GetPropertyInt32(strId, NFrame::Server::MaxOnline());
-				const int nCpus = m_pElementModule->GetPropertyInt32(strId, NFrame::Server::CpuCount());
-				const std::string& strName = m_pElementModule->GetPropertyString(strId, NFrame::Server::Name());
-				const std::string& strIP = m_pElementModule->GetPropertyString(strId, NFrame::Server::IP());
-
-				ConnectData xServerData;
-
-				xServerData.nGameID = nServerID;
-				xServerData.eServerType = (NF_SERVER_TYPES)nServerType;
-				xServerData.strIP = strIP;
-				xServerData.nPort = nPort;
-				xServerData.strName = strName;
-
-				m_pNetClientModule->AddServer(xServerData);
-			}
-		}
-	}
-
-	return true;
-}
-
-
-bool NFCWorldToMasterModule::Execute()
-{
-	ServerReport();
-	return true;
-}
-
-void NFCWorldToMasterModule::Register(NFINet* pNet)
-{
-	NF_SHARE_PTR<NFIClass> xLogicClass = m_pClassModule->GetElement(NFrame::Server::ThisName());
-	if (xLogicClass)
-	{
-		const std::vector<std::string>& strIdList = xLogicClass->GetIDList();
-		for (int i = 0; i < strIdList.size(); ++i)
-		{
-			const std::string& strId = strIdList[i];
-
-			const int nServerType = m_pElementModule->GetPropertyInt32(strId, NFrame::Server::Type());
-			const int nServerID = m_pElementModule->GetPropertyInt32(strId, NFrame::Server::ServerID());
-			if (nServerType == NF_SERVER_TYPES::NF_ST_WORLD && pPluginManager->GetAppID() == nServerID)
-			{
-				const int nPort = m_pElementModule->GetPropertyInt32(strId, NFrame::Server::Port());
-				const int nMaxConnect = m_pElementModule->GetPropertyInt32(strId, NFrame::Server::MaxOnline());
-				const int nCpus = m_pElementModule->GetPropertyInt32(strId, NFrame::Server::CpuCount());
-				const std::string& strName = m_pElementModule->GetPropertyString(strId, NFrame::Server::Name());
-				const std::string& strIP = m_pElementModule->GetPropertyString(strId, NFrame::Server::IP());
-
-				NFMsg::ServerInfoReportList xMsg;
-				NFMsg::ServerInfoReport* pData = xMsg.add_server_list();
-
-				pData->set_server_id(nServerID);
-				pData->set_server_name(strName);
-				pData->set_server_cur_count(0);
-				pData->set_server_ip(strIP);
-				pData->set_server_port(nPort);
-				pData->set_server_max_online(nMaxConnect);
-				pData->set_server_state(NFMsg::EST_NARMAL);
-				pData->set_server_type(nServerType);
-
-				NF_SHARE_PTR<ConnectData> pServerData = m_pNetClientModule->GetServerNetInfo(pNet);
-				if (pServerData)
-				{
-					int nTargetID = pServerData->nGameID;
-					m_pNetClientModule->SendToServerByPB(nTargetID, NFMsg::EGameMsgID::EGMI_WTM_WORLD_REGISTERED, xMsg);
-
-					m_pLogModule->LogNormal(NFILogModule::NLL_INFO_NORMAL, NFGUID(0, pData->server_id()), pData->server_name(), "Register");
-				}
-			}
-		}
-	}
-}
-
-void NFCWorldToMasterModule::ServerReport()
-{
-	if (mLastReportTime + 10 > pPluginManager->GetNowTime())
-	{
-		return;
-	}
-	mLastReportTime = pPluginManager->GetNowTime();
-	std::shared_ptr<NFIClass> xLogicClass = m_pClassModule->GetElement(NFrame::Server::ThisName());
-	if (xLogicClass)
-	{
-		const std::vector<std::string>& strIdList = xLogicClass->GetIDList();
-		for (int i = 0; i < strIdList.size(); ++i)
-		{
-			const std::string& strId = strIdList[i];
-
-			const int nServerType = m_pElementModule->GetPropertyInt32(strId, NFrame::Server::Type());
-			const int nServerID = m_pElementModule->GetPropertyInt32(strId, NFrame::Server::ServerID());
-			if (pPluginManager->GetAppID() == nServerID)
-			{
-				const int nPort = m_pElementModule->GetPropertyInt32(strId, NFrame::Server::Port());
-				const int nMaxConnect = m_pElementModule->GetPropertyInt32(strId, NFrame::Server::MaxOnline());
-				const std::string& strName = m_pElementModule->GetPropertyString(strId, NFrame::Server::Name());
-				const std::string& strIP = m_pElementModule->GetPropertyString(strId, NFrame::Server::IP());
-
-				NFMsg::ServerInfoReport reqMsg;
-
-				reqMsg.set_server_id(nServerID);
-				reqMsg.set_server_name(strName);
-				reqMsg.set_server_cur_count(0);
-				reqMsg.set_server_ip(strIP);
-				reqMsg.set_server_port(nPort);
-				reqMsg.set_server_max_online(nMaxConnect);
-				reqMsg.set_server_state(NFMsg::EST_NARMAL);
-				reqMsg.set_server_type(nServerType);
-
-<<<<<<< HEAD
-				std::shared_ptr<ConnectData> pServerData = m_pNetClientModule->GetServerNetInfo(nServerID);
-				if (pServerData)
-				{
-					m_pNetClientModule->SendToServerByPB(pServerData->nGameID, NFMsg::EGMI_STS_SERVER_REPORT, reqMsg);
-				}
-=======
-				m_pNetClientModule->SendToAllServerByPB(NF_SERVER_TYPES::NF_ST_MASTER, NFMsg::EGMI_STS_SERVER_REPORT, reqMsg);
->>>>>>> 11d22d2f
-			}
-		}
-	}
-}
-
-void NFCWorldToMasterModule::RefreshWorldInfo()
-{
-
-}
-
-void NFCWorldToMasterModule::OnSelectServerProcess(const NFSOCK nSockIndex, const int nMsgID, const char* msg, const uint32_t nLen)
-{
-	NFGUID nPlayerID;
-	NFMsg::ReqConnectWorld xMsg;
-	if (!NFINetModule::ReceivePB( nMsgID, msg, nLen, xMsg, nPlayerID))
-	{
-		return;
-	}
-
-	NF_SHARE_PTR<ServerData> xServerData = m_pWorldNet_ServerModule->GetSuitProxyForEnter();
-	if (xServerData)
-	{
-		const std::string& strSecurityKey = m_pSecurityModule->GetSecurityKey(xMsg.account());
-
-		NFMsg::AckConnectWorldResult xData;
-
-		xData.set_world_id(xMsg.world_id());
-		xData.mutable_sender()->CopyFrom(xMsg.sender());
-		xData.set_login_id(xMsg.login_id());
-		xData.set_account(xMsg.account());
-
-		xData.set_world_ip(xServerData->pData->server_ip());
-		xData.set_world_port(xServerData->pData->server_port());
-		xData.set_world_key(strSecurityKey);
-
-		m_pNetModule->SendMsgPB(NFMsg::EGMI_ACK_CONNECT_WORLD, xData, xServerData->nFD);
-
-		m_pNetClientModule->SendSuitByPB(NF_SERVER_TYPES::NF_ST_MASTER, xMsg.account(), NFMsg::EGMI_ACK_CONNECT_WORLD, xData);
-	}
-
-}
-
-void NFCWorldToMasterModule::OnKickClientProcess(const NFSOCK nSockIndex, const int nMsgID, const char* msg, const uint32_t nLen)
-{
-	NFGUID nPlayerID;
-	NFMsg::ReqKickFromWorld xMsg;
-	if (!NFINetModule::ReceivePB( nMsgID, msg, nLen, xMsg, nPlayerID))
-	{
-		return;
-	}
-
-	
-	//     NFDataList var;
-	//     var << xMsg.world_id() << xMsg.account();
-	//     m_pEventProcessModule->DoEvent(NFGUID(), NFED_ON_KICK_FROM_SERVER, var);
-}
-
-void NFCWorldToMasterModule::InvalidMessage(const NFSOCK nSockIndex, const int nMsgID, const char * msg, const uint32_t nLen)
-{
-	printf("NFNet || unMsgID=%d\n", nMsgID);
-}
-
-void NFCWorldToMasterModule::OnSocketMSEvent(const NFSOCK nSockIndex, const NF_NET_EVENT eEvent, NFINet* pNet)
-{
-	if (eEvent & NF_NET_EVENT_EOF)
-	{
-		m_pLogModule->LogNormal(NFILogModule::NLL_INFO_NORMAL, NFGUID(0, nSockIndex), "NF_NET_EVENT_EOF", "Connection closed", __FUNCTION__, __LINE__);
-	}
-	else if (eEvent & NF_NET_EVENT_ERROR)
-	{
-		m_pLogModule->LogNormal(NFILogModule::NLL_INFO_NORMAL, NFGUID(0, nSockIndex), "NF_NET_EVENT_ERROR", "Got an error on the connection", __FUNCTION__, __LINE__);
-	}
-	else if (eEvent & NF_NET_EVENT_TIMEOUT)
-	{
-		m_pLogModule->LogNormal(NFILogModule::NLL_INFO_NORMAL, NFGUID(0, nSockIndex), "NF_NET_EVENT_TIMEOUT", "read timeout", __FUNCTION__, __LINE__);
-	}
-	else  if (eEvent == NF_NET_EVENT_CONNECTED)
-	{
-		m_pLogModule->LogNormal(NFILogModule::NLL_INFO_NORMAL, NFGUID(0, nSockIndex), "NF_NET_EVENT_CONNECTED", "connectioned success", __FUNCTION__, __LINE__);
-		Register(pNet);
-	}
-}
-
-void NFCWorldToMasterModule::OnClientDisconnect(const NFSOCK nAddress)
-{
-
-}
-
-void NFCWorldToMasterModule::OnClientConnected(const NFSOCK nAddress)
-{
-
-}
-
-bool NFCWorldToMasterModule::BeforeShut()
-{
-	return true;
-}
-
-void NFCWorldToMasterModule::LogServerInfo(const std::string& strServerInfo)
-{
-	m_pLogModule->LogNormal(NFILogModule::NLL_INFO_NORMAL, NFGUID(), strServerInfo, "");
+// -------------------------------------------------------------------------
+//    @FileName			:    NFCWorldNet_ClientModule.cpp
+//    @Author           :    LvSheng.Huang
+//    @Date             :    2013-01-02
+//    @Module           :    NFCWorldNet_ClientModule
+//    @Desc             :
+// -------------------------------------------------------------------------
+
+#include "NFCWorldToMasterModule.h"
+#include "NFWorldNet_ClientPlugin.h"
+#include "NFComm/NFCore/NFDataList.hpp"
+#include "NFComm/NFMessageDefine/NFMsgDefine.h"
+#include "NFComm/NFPluginModule/NFINetClientModule.h"
+#include "NFComm/NFMessageDefine/NFProtocolDefine.hpp"
+
+bool NFCWorldToMasterModule::Init()
+{
+	m_pNetClientModule = pPluginManager->FindModule<NFINetClientModule>();
+	m_pNetModule = pPluginManager->FindModule<NFINetModule>();
+	m_pClassModule = pPluginManager->FindModule<NFIClassModule>();
+	m_pElementModule = pPluginManager->FindModule<NFIElementModule>();
+	m_pLogModule = pPluginManager->FindModule<NFILogModule>();
+	m_pWorldNet_ServerModule = pPluginManager->FindModule<NFIWorldNet_ServerModule>();
+	m_pSecurityModule = pPluginManager->FindModule<NFISecurityModule>();
+
+	return true;
+}
+
+bool NFCWorldToMasterModule::Shut()
+{
+	return true;
+}
+
+bool NFCWorldToMasterModule::AfterInit()
+{
+	m_pNetClientModule->AddReceiveCallBack(NF_SERVER_TYPES::NF_ST_MASTER, NFMsg::EGMI_REQ_CONNECT_WORLD, this, &NFCWorldToMasterModule::OnSelectServerProcess);
+	m_pNetClientModule->AddReceiveCallBack(NF_SERVER_TYPES::NF_ST_MASTER, NFMsg::EGMI_REQ_KICK_CLIENT_INWORLD, this, &NFCWorldToMasterModule::OnKickClientProcess);
+	m_pNetClientModule->AddReceiveCallBack(NF_SERVER_TYPES::NF_ST_MASTER, this, &NFCWorldToMasterModule::InvalidMessage);
+
+	m_pNetClientModule->AddEventCallBack(NF_SERVER_TYPES::NF_ST_MASTER, this, &NFCWorldToMasterModule::OnSocketMSEvent);
+	m_pNetClientModule->ExpandBufferSize();
+
+	NF_SHARE_PTR<NFIClass> xLogicClass = m_pClassModule->GetElement(NFrame::Server::ThisName());
+	if (xLogicClass)
+	{
+		const std::vector<std::string>& strIdList = xLogicClass->GetIDList();
+		for (int i = 0; i < strIdList.size(); ++i)
+		{
+			const std::string& strId = strIdList[i];
+
+			const int nServerType = m_pElementModule->GetPropertyInt32(strId, NFrame::Server::Type());
+			const int nServerID = m_pElementModule->GetPropertyInt32(strId, NFrame::Server::ServerID());
+			if (nServerType == NF_SERVER_TYPES::NF_ST_MASTER)
+			{
+				const int nPort = m_pElementModule->GetPropertyInt32(strId, NFrame::Server::Port());
+				const int nMaxConnect = m_pElementModule->GetPropertyInt32(strId, NFrame::Server::MaxOnline());
+				const int nCpus = m_pElementModule->GetPropertyInt32(strId, NFrame::Server::CpuCount());
+				const std::string& strName = m_pElementModule->GetPropertyString(strId, NFrame::Server::Name());
+				const std::string& strIP = m_pElementModule->GetPropertyString(strId, NFrame::Server::IP());
+
+				ConnectData xServerData;
+
+				xServerData.nGameID = nServerID;
+				xServerData.eServerType = (NF_SERVER_TYPES)nServerType;
+				xServerData.strIP = strIP;
+				xServerData.nPort = nPort;
+				xServerData.strName = strName;
+
+				m_pNetClientModule->AddServer(xServerData);
+			}
+		}
+	}
+
+	return true;
+}
+
+
+bool NFCWorldToMasterModule::Execute()
+{
+	ServerReport();
+	return true;
+}
+
+void NFCWorldToMasterModule::Register(NFINet* pNet)
+{
+	NF_SHARE_PTR<NFIClass> xLogicClass = m_pClassModule->GetElement(NFrame::Server::ThisName());
+	if (xLogicClass)
+	{
+		const std::vector<std::string>& strIdList = xLogicClass->GetIDList();
+		for (int i = 0; i < strIdList.size(); ++i)
+		{
+			const std::string& strId = strIdList[i];
+
+			const int nServerType = m_pElementModule->GetPropertyInt32(strId, NFrame::Server::Type());
+			const int nServerID = m_pElementModule->GetPropertyInt32(strId, NFrame::Server::ServerID());
+			if (nServerType == NF_SERVER_TYPES::NF_ST_WORLD && pPluginManager->GetAppID() == nServerID)
+			{
+				const int nPort = m_pElementModule->GetPropertyInt32(strId, NFrame::Server::Port());
+				const int nMaxConnect = m_pElementModule->GetPropertyInt32(strId, NFrame::Server::MaxOnline());
+				const int nCpus = m_pElementModule->GetPropertyInt32(strId, NFrame::Server::CpuCount());
+				const std::string& strName = m_pElementModule->GetPropertyString(strId, NFrame::Server::Name());
+				const std::string& strIP = m_pElementModule->GetPropertyString(strId, NFrame::Server::IP());
+
+				NFMsg::ServerInfoReportList xMsg;
+				NFMsg::ServerInfoReport* pData = xMsg.add_server_list();
+
+				pData->set_server_id(nServerID);
+				pData->set_server_name(strName);
+				pData->set_server_cur_count(0);
+				pData->set_server_ip(strIP);
+				pData->set_server_port(nPort);
+				pData->set_server_max_online(nMaxConnect);
+				pData->set_server_state(NFMsg::EST_NARMAL);
+				pData->set_server_type(nServerType);
+
+				NF_SHARE_PTR<ConnectData> pServerData = m_pNetClientModule->GetServerNetInfo(pNet);
+				if (pServerData)
+				{
+					int nTargetID = pServerData->nGameID;
+					m_pNetClientModule->SendToServerByPB(nTargetID, NFMsg::EGameMsgID::EGMI_WTM_WORLD_REGISTERED, xMsg);
+
+					m_pLogModule->LogNormal(NFILogModule::NLL_INFO_NORMAL, NFGUID(0, pData->server_id()), pData->server_name(), "Register");
+				}
+			}
+		}
+	}
+}
+
+void NFCWorldToMasterModule::ServerReport()
+{
+	if (mLastReportTime + 10 > pPluginManager->GetNowTime())
+	{
+		return;
+	}
+	mLastReportTime = pPluginManager->GetNowTime();
+	std::shared_ptr<NFIClass> xLogicClass = m_pClassModule->GetElement(NFrame::Server::ThisName());
+	if (xLogicClass)
+	{
+		const std::vector<std::string>& strIdList = xLogicClass->GetIDList();
+		for (int i = 0; i < strIdList.size(); ++i)
+		{
+			const std::string& strId = strIdList[i];
+
+			const int nServerType = m_pElementModule->GetPropertyInt32(strId, NFrame::Server::Type());
+			const int nServerID = m_pElementModule->GetPropertyInt32(strId, NFrame::Server::ServerID());
+			if (pPluginManager->GetAppID() == nServerID)
+			{
+				const int nPort = m_pElementModule->GetPropertyInt32(strId, NFrame::Server::Port());
+				const int nMaxConnect = m_pElementModule->GetPropertyInt32(strId, NFrame::Server::MaxOnline());
+				const std::string& strName = m_pElementModule->GetPropertyString(strId, NFrame::Server::Name());
+				const std::string& strIP = m_pElementModule->GetPropertyString(strId, NFrame::Server::IP());
+
+				NFMsg::ServerInfoReport reqMsg;
+
+				reqMsg.set_server_id(nServerID);
+				reqMsg.set_server_name(strName);
+				reqMsg.set_server_cur_count(0);
+				reqMsg.set_server_ip(strIP);
+				reqMsg.set_server_port(nPort);
+				reqMsg.set_server_max_online(nMaxConnect);
+				reqMsg.set_server_state(NFMsg::EST_NARMAL);
+				reqMsg.set_server_type(nServerType);
+
+				m_pNetClientModule->SendToAllServerByPB(NF_SERVER_TYPES::NF_ST_MASTER, NFMsg::EGMI_STS_SERVER_REPORT, reqMsg);
+			}
+		}
+	}
+}
+
+void NFCWorldToMasterModule::RefreshWorldInfo()
+{
+
+}
+
+void NFCWorldToMasterModule::OnSelectServerProcess(const NFSOCK nSockIndex, const int nMsgID, const char* msg, const uint32_t nLen)
+{
+	NFGUID nPlayerID;
+	NFMsg::ReqConnectWorld xMsg;
+	if (!NFINetModule::ReceivePB( nMsgID, msg, nLen, xMsg, nPlayerID))
+	{
+		return;
+	}
+
+	NF_SHARE_PTR<ServerData> xServerData = m_pWorldNet_ServerModule->GetSuitProxyForEnter();
+	if (xServerData)
+	{
+		const std::string& strSecurityKey = m_pSecurityModule->GetSecurityKey(xMsg.account());
+
+		NFMsg::AckConnectWorldResult xData;
+
+		xData.set_world_id(xMsg.world_id());
+		xData.mutable_sender()->CopyFrom(xMsg.sender());
+		xData.set_login_id(xMsg.login_id());
+		xData.set_account(xMsg.account());
+
+		xData.set_world_ip(xServerData->pData->server_ip());
+		xData.set_world_port(xServerData->pData->server_port());
+		xData.set_world_key(strSecurityKey);
+
+		m_pNetModule->SendMsgPB(NFMsg::EGMI_ACK_CONNECT_WORLD, xData, xServerData->nFD);
+
+		m_pNetClientModule->SendSuitByPB(NF_SERVER_TYPES::NF_ST_MASTER, xMsg.account(), NFMsg::EGMI_ACK_CONNECT_WORLD, xData);
+	}
+
+}
+
+void NFCWorldToMasterModule::OnKickClientProcess(const NFSOCK nSockIndex, const int nMsgID, const char* msg, const uint32_t nLen)
+{
+	NFGUID nPlayerID;
+	NFMsg::ReqKickFromWorld xMsg;
+	if (!NFINetModule::ReceivePB( nMsgID, msg, nLen, xMsg, nPlayerID))
+	{
+		return;
+	}
+
+	
+	//     NFDataList var;
+	//     var << xMsg.world_id() << xMsg.account();
+	//     m_pEventProcessModule->DoEvent(NFGUID(), NFED_ON_KICK_FROM_SERVER, var);
+}
+
+void NFCWorldToMasterModule::InvalidMessage(const NFSOCK nSockIndex, const int nMsgID, const char * msg, const uint32_t nLen)
+{
+	printf("NFNet || unMsgID=%d\n", nMsgID);
+}
+
+void NFCWorldToMasterModule::OnSocketMSEvent(const NFSOCK nSockIndex, const NF_NET_EVENT eEvent, NFINet* pNet)
+{
+	if (eEvent & NF_NET_EVENT_EOF)
+	{
+		m_pLogModule->LogNormal(NFILogModule::NLL_INFO_NORMAL, NFGUID(0, nSockIndex), "NF_NET_EVENT_EOF", "Connection closed", __FUNCTION__, __LINE__);
+	}
+	else if (eEvent & NF_NET_EVENT_ERROR)
+	{
+		m_pLogModule->LogNormal(NFILogModule::NLL_INFO_NORMAL, NFGUID(0, nSockIndex), "NF_NET_EVENT_ERROR", "Got an error on the connection", __FUNCTION__, __LINE__);
+	}
+	else if (eEvent & NF_NET_EVENT_TIMEOUT)
+	{
+		m_pLogModule->LogNormal(NFILogModule::NLL_INFO_NORMAL, NFGUID(0, nSockIndex), "NF_NET_EVENT_TIMEOUT", "read timeout", __FUNCTION__, __LINE__);
+	}
+	else  if (eEvent == NF_NET_EVENT_CONNECTED)
+	{
+		m_pLogModule->LogNormal(NFILogModule::NLL_INFO_NORMAL, NFGUID(0, nSockIndex), "NF_NET_EVENT_CONNECTED", "connectioned success", __FUNCTION__, __LINE__);
+		Register(pNet);
+	}
+}
+
+void NFCWorldToMasterModule::OnClientDisconnect(const NFSOCK nAddress)
+{
+
+}
+
+void NFCWorldToMasterModule::OnClientConnected(const NFSOCK nAddress)
+{
+
+}
+
+bool NFCWorldToMasterModule::BeforeShut()
+{
+	return true;
+}
+
+void NFCWorldToMasterModule::LogServerInfo(const std::string& strServerInfo)
+{
+	m_pLogModule->LogNormal(NFILogModule::NLL_INFO_NORMAL, NFGUID(), strServerInfo, "");
 }