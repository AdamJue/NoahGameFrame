--- conflicted
+++ resolved
@@ -1,4 +1,3 @@
-<<<<<<< HEAD
 #include "NFFileProcess.h"
 #include "Utf8ToGbk.h"
 #include <iostream>
@@ -1265,1155 +1264,4 @@
 		strBig.replace(pos, srclen, strdst);
 		pos += dstlen;
 	}
-}
-=======
-#include "NFFileProcess.h"
-#include "Utf8ToGbk.h"
-#include <iostream>
-#if NF_PLATFORM == NF_PLATFORM_WIN
-#include <io.h>
-#include <windows.h>
-#include <conio.h>
-#else
-#include <iconv.h>
-#include <unistd.h>
-#include <cstdio>
-#include <dirent.h>
-#include <sys/stat.h>
-#endif
-
-
-NFFileProcess::NFFileProcess()
-{
-
-}
-
-NFFileProcess::~NFFileProcess()
-{
-
-}
-
-bool NFFileProcess::LoadDataFromExcel()
-{
-	LoadDataFromExcel("../Excel/IObject.xlsx", "IObject");
-
-
-	auto fileList = GetFileListInFolder(strExcelIniPath, 0);
-
-	for (auto fileName : fileList)
-	{
-		StringReplace(fileName, "\\", "/");
-		StringReplace(fileName, "//", "/");
-
-		if ((int)(fileName.find("$")) != -1)
-		{
-			continue;
-		}
-
-
-		auto strExt = fileName.substr(fileName.find_last_of('.') + 1, fileName.length() - fileName.find_last_of('.') - 1);
-		if (strExt != "xlsx")
-		{
-			continue;
-		}
-
-
-		auto strFileName = fileName.substr(fileName.find_last_of('/') + 1, fileName.find_last_of('.') - fileName.find_last_of('/') - 1);
-		if (strFileName == "IObject")
-		{
-			continue;
-		}
-
-
-		if (!LoadDataFromExcel(fileName.c_str(), strFileName.c_str()))
-		{
-			std::cout << "Create " + fileName + " failed!" << std::endl;
-			return false;
-		}
-	}
-
-	return true;
-}
-
-bool NFFileProcess::LoadDataFromExcel(const std::string & strFile, const std::string & strFileName)
-{
-	if (mxClassData.find(strFileName) != mxClassData.end())
-	{
-		std::cout << strFile << " exist!!!" << std::endl;
-		return false;
-	}
-
-	std::cout << strFile << std::endl;
-
-	ClassData* pClassData = new ClassData();
-	mxClassData[strFileName] = pClassData;
-	pClassData->xStructData.strClassName = strFileName;
-
-	///////////////////////////////////////
-	//load
-
-	MiniExcelReader::ExcelFile* xExcel = new MiniExcelReader::ExcelFile();
-	if (!xExcel->open(strFile.c_str()))
-	{
-		std::cout << "can't open" << strFile << std::endl;
-		return false;
-	}
-
-	std::vector<MiniExcelReader::Sheet>& sheets = xExcel->sheets();
-	for (MiniExcelReader::Sheet& sh : sheets)
-	{
-		LoadDataFromExcel(sh, pClassData);
-	}
-	return true;
-}
-
-bool NFFileProcess::LoadDataFromExcel(MiniExcelReader::Sheet & sheet, ClassData * pClassData)
-{
-	const MiniExcelReader::Range& dim = sheet.getDimension();
-
-	std::string strSheetName = sheet.getName();
-	transform(strSheetName.begin(), strSheetName.end(), strSheetName.begin(), ::tolower);
-
-	if (strSheetName.find("property") != std::string::npos)
-	{
-		LoadDataAndProcessProperty(sheet, pClassData);
-		LoadIniData(sheet, pClassData);
-	}
-	else if (strSheetName.find("component") != std::string::npos)
-	{
-		LoadDataAndProcessComponent(sheet, pClassData);
-	}
-	else if (strSheetName.find("record") != std::string::npos)
-	{
-		LoadDataAndProcessRecord(sheet, pClassData);
-	}
-	else
-	{
-		std::cout << pClassData->xStructData.strClassName << " " << strSheetName << std::endl;
-		assert(0);
-	}
-
-	return false;
-}
-
-bool NFFileProcess::LoadIniData(MiniExcelReader::Sheet & sheet, ClassData * pClassData)
-{
-	const MiniExcelReader::Range& dim = sheet.getDimension();
-	std::string strSheetName = sheet.getName();
-	transform(strSheetName.begin(), strSheetName.end(), strSheetName.begin(), ::tolower);
-
-	std::map<std::string, int> PropertyIndex;//col index
-	for (int c = dim.firstCol + 1; c <= dim.lastCol; c++)
-	{
-		MiniExcelReader::Cell* cell = sheet.getCell(dim.firstRow, c);
-		if (cell)
-		{
-			PropertyIndex[cell->value] = c;
-		}
-	}
-	////////////
-	for (int r = dim.firstRow + nPropertyHeight; r <= dim.lastRow; r++)
-	{
-		MiniExcelReader::Cell* pIDCell = sheet.getCell(r, dim.firstCol);
-		if (pIDCell && !pIDCell->value.empty())
-		{
-			NFClassElement::ElementData* pIniObject = new NFClassElement::ElementData();
-			pClassData->xIniData.xElementList[pIDCell->value] = pIniObject;
-
-			for (std::map<std::string, int>::iterator itProperty = PropertyIndex.begin(); itProperty != PropertyIndex.end(); ++itProperty)
-			{
-				std::string strPropertyName = itProperty->first;
-				int nCol = itProperty->second;
-
-				MiniExcelReader::Cell* cell = sheet.getCell(r, nCol);
-				if (cell)
-				{
-					pIniObject->xPropertyList[strPropertyName] = cell->value;
-				}
-				else
-				{
-					pIniObject->xPropertyList[strPropertyName] = "";
-				}
-			}
-		}
-	}
-	
-	return false;
-}
-
-bool NFFileProcess::LoadDataAndProcessProperty(MiniExcelReader::Sheet & sheet, ClassData * pClassData)
-{
-	const MiniExcelReader::Range& dim = sheet.getDimension();
-	std::string strSheetName = sheet.getName();
-	transform(strSheetName.begin(), strSheetName.end(), strSheetName.begin(), ::tolower);
-
-	std::map<std::string, int> descIndex;//row index
-	std::map<std::string, int> PropertyIndex;//col index
-	for (int r = dim.firstRow + 1; r <= dim.firstRow + nPropertyHeight - 1; r++)
-	{
-		MiniExcelReader::Cell* cell = sheet.getCell(r, dim.firstCol);
-		if (cell)
-		{
-			descIndex[cell->value] = r;
-		}
-	}
-
-	for (int c = dim.firstCol + 1; c <= dim.lastCol; c++)
-	{
-		MiniExcelReader::Cell* cell = sheet.getCell(dim.firstRow, c);
-		if (cell)
-		{
-			PropertyIndex[cell->value] = c;
-		}
-	}
-	////////////
-	
-	for (std::map<std::string, int>::iterator itProperty = PropertyIndex.begin(); itProperty != PropertyIndex.end(); ++itProperty)
-	{
-		std::string strPropertyName = itProperty->first;
-		int nCol = itProperty->second;
-
-		////////////
-		NFClassProperty* pClassProperty = new NFClassProperty();
-		pClassData->xStructData.xPropertyList[strPropertyName] = pClassProperty;
-
-		////////////
-		for (std::map<std::string, int>::iterator itDesc = descIndex.begin(); itDesc != descIndex.end(); ++itDesc)
-		{
-			std::string descName = itDesc->first;
-			int nRow = itDesc->second;
-
-			
-			MiniExcelReader::Cell* pCell = sheet.getCell(nRow, nCol);
-			if (pCell)
-			{
-				std::string descValue = pCell->value;
-
-				pClassProperty->descList[descName] = descValue;
-			}
-		}
-
-	}
-
-	return false;
-}
-
-bool NFFileProcess::LoadDataAndProcessComponent(MiniExcelReader::Sheet & sheet, ClassData * pClassData)
-{
-	const MiniExcelReader::Range& dim = sheet.getDimension();
-	std::string strSheetName = sheet.getName();
-	transform(strSheetName.begin(), strSheetName.end(), strSheetName.begin(), ::tolower);
-
-	std::vector<std::string> colNames;
-	for (int c = dim.firstCol; c <= dim.lastCol; c++)
-	{
-		MiniExcelReader::Cell* cell = sheet.getCell(dim.firstRow, c);
-		if (cell)
-		{
-			colNames.push_back(cell->value);
-		}
-	}
-	for (int r = dim.firstRow + 1; r <= dim.lastRow; r++)
-	{
-		std::string testValue = "";
-		MiniExcelReader::Cell* cell = sheet.getCell(r, dim.firstCol);
-		if (cell)
-		{
-			testValue = cell->value;
-		}
-		if (testValue == "")
-		{
-			continue;
-		}
-		//auto componentNode = structDoc.allocate_node(rapidxml::node_element, "Component", NULL);
-		//componentNodes->append_node(componentNode);
-		std::string strType = "";
-		for (int c = dim.firstCol; c <= dim.lastCol; c++)
-		{
-			std::string name = colNames[c - 1];
-			std::string value = "";
-			MiniExcelReader::Cell* cell = sheet.getCell(r, c);
-			if (cell)
-			{
-				std::string valueCell = cell->value;
-				transform(valueCell.begin(), valueCell.end(), valueCell.begin(), ::toupper);
-				if (valueCell == "TRUE" || valueCell == "FALSE")
-				{
-					value = valueCell == "TRUE" ? "1" : "0";
-				}
-				else
-				{
-					value = cell->value;
-				}
-
-				if (name == "Type")
-				{
-					strType = value;
-				}
-
-			}
-			//componentNode->append_attribute(structDoc.allocate_attribute(NewChar(name), NewChar(value)));
-		}
-	}
-	return false;
-}
-
-bool NFFileProcess::LoadDataAndProcessRecord(MiniExcelReader::Sheet & sheet, ClassData * pClassData)
-{
-	const MiniExcelReader::Range& dim = sheet.getDimension();
-	std::string strSheetName = sheet.getName();
-	transform(strSheetName.begin(), strSheetName.end(), strSheetName.begin(), ::tolower);
-
-	for (int nIndex = 0; nIndex < 100; nIndex++)
-	{
-		int nStartRow = nIndex * nRecordHeight + 1;
-		int nEndRow = (nIndex + 1) * nRecordHeight;
-
-		MiniExcelReader::Cell* pTestCell = sheet.getCell(nStartRow, dim.firstCol);
-		if (pTestCell)
-		{
-			MiniExcelReader::Cell* pNameCell = sheet.getCell(nStartRow, dim.firstCol + 1);
-			std::string strRecordName = pNameCell->value;
-			
-			////////////
-
-			NFClassRecord* pClassRecord = new NFClassRecord();
-			pClassData->xStructData.xRecordList[strRecordName] = pClassRecord;
-			////////////
-
-			for (int r = nStartRow + 1; r <= nStartRow + nRecordDescHeight; r++)
-			{
-				MiniExcelReader::Cell* cellDesc = sheet.getCell(r, dim.firstCol);
-				MiniExcelReader::Cell* cellValue = sheet.getCell(r, dim.firstCol + 1);
-
-				pClassRecord->descList[cellDesc->value] = cellValue->value;
-			}
-
-			int nRecordCol = atoi(pClassRecord->descList["Col"].c_str());
-			for (int c = dim.firstCol; c <= nRecordCol; c++)
-			{
-				int r = nStartRow + nRecordDescHeight + 1;
-				MiniExcelReader::Cell* pCellColName = sheet.getCell(r, c);
-				MiniExcelReader::Cell* pCellColType = sheet.getCell(r + 1, c);
-				MiniExcelReader::Cell* pCellColDesc = sheet.getCell(r + 2, c);
-
-				NFClassRecord::RecordColDesc* pRecordColDesc = new NFClassRecord::RecordColDesc();
-				pRecordColDesc->index = c - 1;
-				pRecordColDesc->type = pCellColType->value;
-				if (pCellColDesc)
-				{
-					pRecordColDesc->desc = pCellColDesc->value;
-				}
-
-				pClassRecord->colList[pCellColName->value] = pRecordColDesc;
-			}
-		}
-	}
-
-	
-	return true;
-}
-
-bool NFFileProcess::Save()
-{
-	SaveForCPP();
-	SaveForCS();
-	SaveForJAVA();
-
-
-	SaveForPB();
-	SaveForSQL();
-
-	SaveForStruct();
-	SaveForIni();
-
-	SaveForLogicClass();
-
-	return false;
-}
-
-bool NFFileProcess::SaveForCPP()
-{
-	FILE* hppWriter = fopen(strHPPFile.c_str(), "w");
-
-	std::string strFileHead;
-
-	strFileHead = strFileHead
-	+ "// -------------------------------------------------------------------------\n"
-	+ "//    @FileName         :    NFProtocolDefine.hpp\n"
-	+ "//    @Author           :    NFrame Studio\n"
-	+ "//    @Module           :    NFProtocolDefine\n"
-	+ "// -------------------------------------------------------------------------\n\n"
-	+ "#ifndef NF_PR_NAME_HPP\n"
-	+ "#define NF_PR_NAME_HPP\n\n"
-	+ "#include <string>\n"
-	+ "namespace NFrame\n{\n";
-
-	fwrite(strFileHead.c_str(), strFileHead.length(), 1, hppWriter);
-	/////////////////////////////////////////////////////
-
-	ClassData* pBaseObject = mxClassData["IObject"];
-	std::string instanceField = "\n";
-
-	for (std::map<std::string, ClassData*>::iterator it = mxClassData.begin(); it != mxClassData.end(); ++it)
-	{
-		const std::string& strClassName = it->first;
-		ClassData* pClassDta = it->second;
-		// cpp
-		std::string strPropertyInfo;
-		
-		strPropertyInfo += "\tclass " + strClassName + "\n\t{\n\tpublic:\n";
-		strPropertyInfo += "\t\t//Class name\n\t";
-		strPropertyInfo += "\tstatic const std::string& ThisName(){ static std::string x = \"" + strClassName + "\"; return x; };";
-
-		instanceField += "\tconst std::string " + strClassName + "::ThisName = \"" + strClassName + "\";\n";
-
-		if (strClassName != "IObject")
-		{
-			//add base class properties
-			strPropertyInfo += "\t\t// IObject\n";
-			
-			for (std::map<std::string, NFClassProperty*>::iterator itProperty = pBaseObject->xStructData.xPropertyList.begin();
-					itProperty != pBaseObject->xStructData.xPropertyList.end(); ++itProperty)
-			{
-				const std::string& strPropertyName = itProperty->first;
-				NFClassProperty* pClassProperty = itProperty->second;
-
-				strPropertyInfo += "\t\tstatic const std::string& " + strPropertyName + "(){ static std::string x = \"" + strPropertyName + "\"; return x; };";
-				strPropertyInfo += "// " + pClassProperty->descList["Type"] + "\n";
-
-				instanceField += "\tconst std::string " + strClassName + "::" + strPropertyName + " = \"" + strPropertyName + "\";\n";
-			}
-		}
-
-		strPropertyInfo += "\t\t// Property\n";
-		for (std::map<std::string, NFClassProperty*>::iterator itProperty = pClassDta->xStructData.xPropertyList.begin();
-			itProperty != pClassDta->xStructData.xPropertyList.end(); ++itProperty)
-		{
-			const std::string& strPropertyName = itProperty->first;
-			NFClassProperty* pClassProperty = itProperty->second;
-
-			strPropertyInfo += "\t\tstatic const std::string& " + strPropertyName + "(){ static std::string x = \"" + strPropertyName + "\"; return x; };";
-			strPropertyInfo += "// " + pClassProperty->descList["Type"] + "\n";
-
-			instanceField += "\tconst std::string " + strClassName + "::" + strPropertyName + " = \"" + strPropertyName + "\";\n";
-		}
-
-		fwrite(strPropertyInfo.c_str(), strPropertyInfo.length(), 1, hppWriter);
-
-		//record
-		std::string strRecordInfo = "";
-		strRecordInfo += "\t\t// Record\n";
-
-		for (std::map<std::string, NFClassRecord*>::iterator itRecord = pClassDta->xStructData.xRecordList.begin();
-			itRecord != pClassDta->xStructData.xRecordList.end(); ++itRecord)
-		{
-			const std::string& strRecordName = itRecord->first;
-			NFClassRecord* pClassRecord = itRecord->second;
-
-			std::cout << "save for cpp ---> " << strClassName  << "::" << strRecordName << std::endl;
-
-			strRecordInfo += "\t\tclass " + strRecordName + "\n\t\t{\n\t\tpublic:\n";
-			strRecordInfo += "\t\t\t//Class name\n\t";
-			strRecordInfo += "\t\tstatic const std::string& ThisName(){ static std::string x = \"" + strRecordName + "\"; return x; };\n";
-
-			instanceField += "\tconst std::string " + strClassName + "::" + strRecordName + "::ThisName = \"" + strRecordName + "\";\n";
-
-			//col
-			for (int i = 0; i < pClassRecord->colList.size(); ++i)
-			{
-				for (std::map<std::string, NFClassRecord::RecordColDesc*>::iterator itCol = pClassRecord->colList.begin();
-					itCol != pClassRecord->colList.end(); ++itCol)
-				{
-					const std::string& colTag = itCol->first;
-					NFClassRecord::RecordColDesc* pRecordColDesc = itCol->second;
-
-					if (pRecordColDesc->index == i)
-					{
-						strRecordInfo += "\t\t\tstatic const int " + colTag + " = " + std::to_string(pRecordColDesc->index) + ";//" + pRecordColDesc->type + "\n";
-					}
-				}
-			}
-
-			strRecordInfo += "\n\t\t};\n";
-
-		}
-
-		fwrite(strRecordInfo.c_str(), strRecordInfo.length(), 1, hppWriter);
-
-		std::string strHppEnumInfo = "";
-
-
-		std::string strClassEnd;
-		strClassEnd += "\n\t};\n";
-
-		fwrite(strClassEnd.c_str(), strClassEnd.length(), 1, hppWriter);
-
-	}
-
-	//fwrite(instanceField.c_str(), instanceField.length(), 1, hppWriter);
-
-	std::string strFileEnd = "\n}\n#endif";
-	fwrite(strFileEnd.c_str(), strFileEnd.length(), 1, hppWriter);
-	/////////////////////////////////////////////////////
-
-	/////////////////////////////////////////////////////
-
-	fclose(hppWriter);
-
-	return false;
-}
-
-bool NFFileProcess::SaveForCS()
-{
-	FILE* csWriter = fopen(strCSFile.c_str(), "w");
-
-	std::string strFileHead = "// -------------------------------------------------------------------------\n";
-	strFileHead = strFileHead
-		+ "//    @FileName         :    NFProtocolDefine.cs\n"
-		+ "//    @Author           :    NFrame Studio\n"
-		+ "//    @Module           :    NFProtocolDefine\n"
-		+ "// -------------------------------------------------------------------------\n\n"
-		+ "using System;\n"
-		//+ "using System.Collections.Concurrent;\n"
-		+ "using System.Collections.Generic;\n"
-		+ "using System.Linq;\n"
-		+ "using System.Text;\n"
-		+ "using System.Threading;\n"
-		//+ "using System.Threading.Tasks;\n\n"
-		+ "namespace NFrame\n{\n";
-
-	fwrite(strFileHead.c_str(), strFileHead.length(), 1, csWriter);
-	/////////////////////////////////////////////////////
-
-
-	ClassData* pBaseObject = mxClassData["IObject"];
-	for (std::map<std::string, ClassData*>::iterator it = mxClassData.begin(); it != mxClassData.end(); ++it)
-	{
-		const std::string& strClassName = it->first;
-		ClassData* pClassDta = it->second;
-		// cpp
-		std::string strPropertyInfo;
-
-		strPropertyInfo += "\tpublic class " + strClassName + "\n\t{\n";
-		strPropertyInfo += "\t\t//Class name\n\t";
-		strPropertyInfo += "\tpublic static readonly String ThisName = \"" + strClassName + "\";\n";
-
-		if (strClassName != "IObject")
-		{
-			//add base class properties
-			strPropertyInfo += "\t\t// IObject\n";
-
-			for (std::map<std::string, NFClassProperty*>::iterator itProperty = pBaseObject->xStructData.xPropertyList.begin();
-				itProperty != pBaseObject->xStructData.xPropertyList.end(); ++itProperty)
-			{
-				const std::string& strPropertyName = itProperty->first;
-				NFClassProperty* pClassProperty = itProperty->second;
-
-				strPropertyInfo += "\t\tpublic static readonly String " + strPropertyName + " = \"" + strPropertyName + "\";";
-				strPropertyInfo += "// " + pClassProperty->descList["Type"] + "\n";
-			}
-		}
-
-
-		strPropertyInfo += "\t\t// Property\n";
-		for (std::map<std::string, NFClassProperty*>::iterator itProperty = pClassDta->xStructData.xPropertyList.begin();
-			itProperty != pClassDta->xStructData.xPropertyList.end(); ++itProperty)
-		{
-			const std::string& strPropertyName = itProperty->first;
-			NFClassProperty* pClassProperty = itProperty->second;
-
-			strPropertyInfo += "\t\tpublic static readonly String " + strPropertyName + " = \"" + strPropertyName + "\";";
-			strPropertyInfo += "// " + pClassProperty->descList["Type"] + "\n";
-		}
-
-		fwrite(strPropertyInfo.c_str(), strPropertyInfo.length(), 1, csWriter);
-
-		//record
-		std::string strRecordInfo = "";
-		strRecordInfo += "\t\t// Record\n";
-
-		for (std::map<std::string, NFClassRecord*>::iterator itRecord = pClassDta->xStructData.xRecordList.begin();
-			itRecord != pClassDta->xStructData.xRecordList.end(); ++itRecord)
-		{
-			const std::string& strRecordName = itRecord->first;
-			NFClassRecord* pClassRecord = itRecord->second;
-
-			std::cout << "save for cs ---> " << strClassName << "::" << strRecordName << std::endl;
-
-			strRecordInfo += "\t\tpublic class " + strRecordName + "\n\t\t{\n";
-			strRecordInfo += "\t\t\t//Class name\n\t";
-			strRecordInfo += "\t\tpublic static readonly String ThisName = \"" + strRecordName + "\";\n";
-
-			//col
-			for (int i = 0; i < pClassRecord->colList.size(); ++i)
-			{
-				for (std::map<std::string, NFClassRecord::RecordColDesc*>::iterator itCol = pClassRecord->colList.begin();
-					itCol != pClassRecord->colList.end(); ++itCol)
-				{
-					const std::string& colTag = itCol->first;
-					NFClassRecord::RecordColDesc* pRecordColDesc = itCol->second;
-
-					if (pRecordColDesc->index == i)
-					{
-						strRecordInfo += "\t\t\tpublic const int " + colTag + " = " + std::to_string(pRecordColDesc->index) + ";//" + pRecordColDesc->type + "\n";
-					}
-				}
-			}
-			
-
-			strRecordInfo += "\n\t\t}\n";
-
-		}
-		fwrite(strRecordInfo.c_str(), strRecordInfo.length(), 1, csWriter);
-
-		std::string strHppEnumInfo = "";
-
-
-		std::string strClassEnd;
-		strClassEnd += "\n\t}\n";
-
-		fwrite(strClassEnd.c_str(), strClassEnd.length(), 1, csWriter);
-
-	}
-
-	std::string strFileEnd = "\n}";
-	fwrite(strFileEnd.c_str(), strFileEnd.length(), 1, csWriter);
-
-	fclose(csWriter);
-
-	return false;
-}
-
-bool NFFileProcess::SaveForJAVA()
-{
-	FILE* javaWriter = fopen(strJavaFile.c_str(), "w");
-
-	std::string strFileHead
-		= "// -------------------------------------------------------------------------\n";
-	strFileHead = strFileHead
-		+ "//    @FileName         :    NFProtocolDefine.java\n"
-		+ "//    @Author           :    NFrame Studio\n"
-		+ "//    @Module           :    NFProtocolDefine\n"
-		+ "// -------------------------------------------------------------------------\n\n"
-		+ "package nframe;\n";
-
-	fwrite(strFileHead.c_str(), strFileHead.length(), 1, javaWriter);
-	/////////////////////////////////////////////////////
-
-	ClassData* pBaseObject = mxClassData["IObject"];
-	for (std::map<std::string, ClassData*>::iterator it = mxClassData.begin(); it != mxClassData.end(); ++it)
-	{
-		const std::string& strClassName = it->first;
-		ClassData* pClassDta = it->second;
-		// cpp
-		std::string strPropertyInfo;
-
-		strPropertyInfo += "\tpublic class " + strClassName + "\n\t{\n";
-		strPropertyInfo += "\t\t//Class name\n\t";
-		strPropertyInfo += "\tpublic static final String ThisName = \"" + strClassName + "\";\n";
-
-		if (strClassName != "IObject")
-		{
-			//add base class properties
-			strPropertyInfo += "\t\t// IObject\n";
-
-			for (std::map<std::string, NFClassProperty*>::iterator itProperty = pBaseObject->xStructData.xPropertyList.begin();
-				itProperty != pBaseObject->xStructData.xPropertyList.end(); ++itProperty)
-			{
-				const std::string& strPropertyName = itProperty->first;
-				NFClassProperty* pClassProperty = itProperty->second;
-
-				strPropertyInfo += "\t\tpublic static final String " + strPropertyName + " = \"" + strPropertyName + "\";";
-				strPropertyInfo += "// " + pClassProperty->descList["Type"] + "\n";
-			}
-		}
-
-		strPropertyInfo += "\t\t// Property\n";
-		for (std::map<std::string, NFClassProperty*>::iterator itProperty = pClassDta->xStructData.xPropertyList.begin();
-			itProperty != pClassDta->xStructData.xPropertyList.end(); ++itProperty)
-		{
-			const std::string& strPropertyName = itProperty->first;
-			NFClassProperty* pClassProperty = itProperty->second;
-
-			strPropertyInfo += "\t\tpublic static final String " + strPropertyName + " = \"" + strPropertyName + "\";";
-			strPropertyInfo += "// " + pClassProperty->descList["Type"] + "\n";
-		}
-
-		fwrite(strPropertyInfo.c_str(), strPropertyInfo.length(), 1, javaWriter);
-
-		//record
-		std::string strRecordInfo = "";
-		strRecordInfo += "\t\t// Record\n";
-
-		for (std::map<std::string, NFClassRecord*>::iterator itRecord = pClassDta->xStructData.xRecordList.begin();
-			itRecord != pClassDta->xStructData.xRecordList.end(); ++itRecord)
-		{
-			const std::string& strRecordName = itRecord->first;
-			NFClassRecord* pClassRecord = itRecord->second;
-
-			std::cout << "save for java ---> " << strClassName << "::" << strRecordName << std::endl;
-
-			strRecordInfo += "\t\tpublic class " + strRecordName + "\n\t\t{\n";
-			strRecordInfo += "\t\t\t//Class name\n\t";
-			strRecordInfo += "\t\tpublic static final String ThisName = \"" + strRecordName + "\";\n";
-
-			//col
-			for (int i = 0; i < pClassRecord->colList.size(); ++i)
-			{
-				for (std::map<std::string, NFClassRecord::RecordColDesc*>::iterator itCol = pClassRecord->colList.begin();
-					itCol != pClassRecord->colList.end(); ++itCol)
-				{
-					const std::string& colTag = itCol->first;
-					NFClassRecord::RecordColDesc* pRecordColDesc = itCol->second;
-
-					if (pRecordColDesc->index == i)
-					{
-						strRecordInfo += "\t\t\tpublic static final int " + colTag + " = " + std::to_string(pRecordColDesc->index) + ";//" + pRecordColDesc->type + "\n";
-					}
-				}
-			}
-
-			strRecordInfo += "\n\t\t}\n";
-
-		}
-		fwrite(strRecordInfo.c_str(), strRecordInfo.length(), 1, javaWriter);
-
-		std::string strHppEnumInfo = "";
-
-
-		std::string strClassEnd;
-		strClassEnd += "\n\t}\n";
-
-		fwrite(strClassEnd.c_str(), strClassEnd.length(), 1, javaWriter);
-
-	}
-
-	fclose(javaWriter);
-
-	return false;
-}
-
-bool NFFileProcess::SaveForPB()
-{
-
-	return false;
-}
-
-bool NFFileProcess::SaveForSQL()
-{
-	//1 class.sql
-	std::string strFileName = strXMLStructPath + "NFrame.sql";
-
-	FILE* iniWriter = fopen(strFileName.c_str(), "w");
-
-	std::string strElementData;
-	for (std::map<std::string, ClassData*>::iterator it = mxClassData.begin(); it != mxClassData.end(); ++it)
-	{
-		const std::string& strClassName = it->first;
-		ClassData* pClassDta = it->second;
-		if (strClassName == "IObject")
-		{
-			continue;
-		}
-
-		strElementData += "CREATE TABLE IF NOT EXISTS " + pClassDta->xStructData.strClassName + "  (";
-		strElementData += " `ID` varchar(128) NOT NULL,";
-		strElementData += " PRIMARY KEY (`ID`)";
-		strElementData += " ) ENGINE=InnoDB DEFAULT CHARSET=utf8; \n";
-	}
-
-
-	//2 fields
-	//ALTER TABLE `Buff` ADD `EffectType` bigint(11) DEFAULT '0' COMMENT '影响属性类型(效果类型)  生命，法力(可组合,叠加)';
-	// 2.1) property
-	for (std::map<std::string, ClassData*>::iterator it = mxClassData.begin(); it != mxClassData.end(); ++it)
-	{
-		const std::string& strClassName = it->first;
-		ClassData* pClassDta = it->second;
-
-		for (std::map<std::string, NFClassProperty*>::iterator itProperty = pClassDta->xStructData.xPropertyList.begin();
-			itProperty != pClassDta->xStructData.xPropertyList.end(); ++itProperty)
-		{
-			const std::string& strPropertyName = itProperty->first;
-			NFClassProperty* xPropertyData = itProperty->second;
-
-			std::string strType;
-			std::string strSave;
-			std::string strCache;
-			std::string strDesc;
-			for (std::map<std::string, std::string>::iterator itDesc = xPropertyData->descList.begin();
-				itDesc != xPropertyData->descList.end(); ++itDesc)
-			{
-				const std::string& strKey = itDesc->first;
-				const std::string& strValue = itDesc->second;
-				if (strKey=="Type")
-				{
-					strType = strValue;
-				}
-				else if (strKey=="Save")
-				{
-					strSave = strValue;
-				} 
-				else if (strKey=="Cache")
-				{
-					strCache = strValue;
-				}
-				else if (strKey=="Desc")
-				{
-					strDesc = strValue;
-				}
-			}
-
-			if (strSave=="1" || strCache=="1")
-			{
-				std::string strAlter = "\nALTER TABLE `" + strClassName + "` ADD `" + strPropertyName + "`";
-				//ALTER TABLE `Buff` ADD `EffectType` bigint(11) DEFAULT '0' COMMENT '影响属性类型(效果类型)  生命，法力(可组合,叠加)';
-				if (strType=="int")
-				{
-					strAlter += " bigint(11) DEFAULT '0'";
-				}
-				else if (strType=="string")
-				{
-					strAlter += " text COLLATE utf8mb4_unicode_ci  DEFAULT ''";
-				}
-				else if (strType=="float")
-				{
-					strAlter += " double DEFAULT '0.0'";
-				}
-				else if (strType=="object")
-				{
-					strAlter += " varchar(64) COLLATE utf8mb4_unicode_ci DEFAULT ''";
-				}
-				else if (strType=="vector2")
-				{
-					strAlter += " varchar(64) COLLATE utf8mb4_unicode_ci DEFAULT ''";
-				}
-				else if (strType=="vector3")
-				{
-					strAlter += " varchar(64) COLLATE utf8mb4_unicode_ci DEFAULT ''";
-				}
-
-				strAlter += " COMMENT '" + strDesc + "';";
-
-				strElementData += strAlter;
-			}
-		}
-
-		// 2.2) record
-		for (std::map<std::string, NFClassRecord*>::iterator itRecord = pClassDta->xStructData.xRecordList.begin();
-			itRecord != pClassDta->xStructData.xRecordList.end(); ++itRecord)
-		{
-			const std::string& strRecordName = itRecord->first;
-			NFClassRecord* xRecordData = itRecord->second;
-
-			std::string strType;
-			std::string strSave;
-			std::string strCache;
-			std::string strDesc;
-			for (std::map<std::string, std::string>::iterator itDesc = xRecordData->descList.begin();
-				itDesc != xRecordData->descList.end(); ++itDesc)
-			{
-				const std::string& strKey = itDesc->first;
-				const std::string& strValue = itDesc->second;
-				if (strKey=="Type")
-				{
-					strType = strValue;
-				}
-				else if (strKey=="Save")
-				{
-					strSave = strValue;
-				} 
-				else if (strKey=="Cache")
-				{
-					strCache = strValue;
-				}
-				else if (strKey=="Desc")
-				{
-					strDesc = strValue;
-				}
-			}
-
-			if (strSave=="1" || strCache=="1")
-			{
-				std::string strAlter = "\nALTER TABLE `" + strClassName + "` ADD `" + strRecordName + "`";
-				strAlter += " text COLLATE utf8mb4_unicode_ci  DEFAULT ''";
-				strAlter += " COMMENT '" + strDesc + "';";
-
-				strElementData += strAlter;
-			}
-		}
-	}
-	
-	fwrite(strElementData.c_str(), strElementData.length(), 1, iniWriter);
-
-	return true;
-}
-
-bool NFFileProcess::SaveForStruct()
-{
-	ClassData* pBaseObject = mxClassData["IObject"];
-	for (std::map<std::string, ClassData*>::iterator it = mxClassData.begin(); it != mxClassData.end(); ++it)
-	{
-		const std::string& strClassName = it->first;
-		ClassData* pClassDta = it->second;
-
-		std::cout << "save for struct ---> " << strClassName << std::endl;
-
-		std::string strFileName = strXMLStructPath + strClassName + ".xml";
-		FILE* structWriter = fopen(strFileName.c_str(), "w");
-
-		std::string strFileHead = "<?xml version='1.0' encoding='utf-8' ?>\n<XML>\n";
-		fwrite(strFileHead.c_str(), strFileHead.length(), 1, structWriter);
-		/////////////////////////
-		std::string strFilePrpertyBegin = "\t<Propertys>\n";
-		fwrite(strFilePrpertyBegin.c_str(), strFilePrpertyBegin.length(), 1, structWriter);
-
-		for (std::map<std::string, NFClassProperty*>::iterator itProperty = pClassDta->xStructData.xPropertyList.begin();
-			itProperty != pClassDta->xStructData.xPropertyList.end(); ++itProperty)
-		{
-			const std::string& strPropertyName = itProperty->first;
-			NFClassProperty* xPropertyData = itProperty->second;
-
-			std::string strElementData = "\t\t<Property Id=\"" + strPropertyName + "\" ";
-			for (std::map<std::string, std::string>::iterator itDesc = xPropertyData->descList.begin();
-				itDesc != xPropertyData->descList.end(); ++itDesc)
-			{
-				const std::string& strKey = itDesc->first;
-				const std::string& strValue = itDesc->second;
-				strElementData += strKey + "=\"" + strValue + "\" ";
-			}
-			strElementData += "/>\n";
-			fwrite(strElementData.c_str(), strElementData.length(), 1, structWriter);
-		}
-
-		std::string strFilePropertyEnd = "\t</Propertys>\n";
-		fwrite(strFilePropertyEnd.c_str(), strFilePropertyEnd.length(), 1, structWriter);
-		//////////////////////////////
-
-		std::string strFileRecordBegin = "\t<Records>\n";
-		fwrite(strFileRecordBegin.c_str(), strFileRecordBegin.length(), 1, structWriter);
-
-		for (std::map<std::string, NFClassRecord*>::iterator itRecord = pClassDta->xStructData.xRecordList.begin();
-			itRecord != pClassDta->xStructData.xRecordList.end(); ++itRecord)
-		{
-			const std::string& strRecordName = itRecord->first;
-			NFClassRecord* xRecordData = itRecord->second;
-
-			//for desc
-			std::string strElementData = "\t\t<Record Id=\"" + strRecordName + "\" ";
-			for (std::map<std::string, std::string>::iterator itDesc = xRecordData->descList.begin();
-				itDesc != xRecordData->descList.end(); ++itDesc)
-			{
-				const std::string& strKey = itDesc->first;
-				const std::string& strValue = itDesc->second;
-				strElementData += strKey + "=\"" + strValue + "\"\t ";
-			}
-			strElementData += ">\n";
-
-			//for col list
-			for (int i = 0; i < xRecordData->colList.size(); ++i)
-			{
-				for (std::map<std::string, NFClassRecord::RecordColDesc*>::iterator itDesc = xRecordData->colList.begin();
-					itDesc != xRecordData->colList.end(); ++itDesc)
-				{
-					const std::string& strKey = itDesc->first;
-					const NFClassRecord::RecordColDesc* pRecordColDesc = itDesc->second;
-
-					if (pRecordColDesc->index == i)
-					{
-						strElementData += "\t\t\t<Col Type =\"" + pRecordColDesc->type + "\"\tTag=\"" + strKey + "\"/>";
-						if (!pRecordColDesc->desc.empty())
-						{
-							strElementData += "<!--- " + pRecordColDesc->desc + "-->\n";
-						}
-						else
-						{
-							strElementData += "\n";
-						}
-					}
-				}
-
-			}
-			
-			strElementData += "\t\t</Record>\n";
-			fwrite(strElementData.c_str(), strElementData.length(), 1, structWriter);
-		}
-
-		std::string strFilePrpertyEnd = "\t</Records>\n";
-		fwrite(strFilePrpertyEnd.c_str(), strFilePrpertyEnd.length(), 1, structWriter);
-
-		/////////////////////////////////
-		std::string strFileEnd = "</XML>";
-		fwrite(strFileEnd.c_str(), strFileEnd.length(), 1, structWriter);
-
-	}
-
-	return false;
-}
-
-bool NFFileProcess::SaveForIni()
-{
-	ClassData* pBaseObject = mxClassData["IObject"];
-	for (std::map<std::string, ClassData*>::iterator it = mxClassData.begin(); it != mxClassData.end(); ++it)
-	{
-		const std::string& strClassName = it->first;
-		ClassData* pClassDta = it->second;
-
-		std::cout << "save for ini ---> " << strClassName << std::endl;
-
-		std::string strFileName = strXMLIniPath + strClassName + ".xml";
-		FILE* iniWriter = fopen(strFileName.c_str(), "w");
-
-		std::string strFileHead = "<?xml version='1.0' encoding='utf-8' ?>\n<XML>\n";
-		fwrite(strFileHead.c_str(), strFileHead.length(), 1, iniWriter);
-
-		for (std::map<std::string, NFClassElement::ElementData*>::iterator itElement = pClassDta->xIniData.xElementList.begin();
-			itElement != pClassDta->xIniData.xElementList.end(); ++itElement)
-		{
-
-			const std::string& strElementName = itElement->first;
-			NFClassElement::ElementData* pIniData = itElement->second;
-
-			std::string strElementData = "\t<Object Id=\"" + strElementName + "\" ";
-			for (std::map<std::string, std::string>::iterator itProperty = pIniData->xPropertyList.begin();
-				itProperty != pIniData->xPropertyList.end(); ++itProperty)
-			{
-				const std::string& strKey = itProperty->first;
-				const std::string& strValue = itProperty->second;
-				strElementData += strKey + "=\"" + strValue + "\" ";
-			}
-			strElementData += "/>\n";
-			fwrite(strElementData.c_str(), strElementData.length(), 1, iniWriter);
-		}
-
-		std::string strFileEnd = "</XML>";
-		fwrite(strFileEnd.c_str(), strFileEnd.length(), 1, iniWriter);
-
-	}
-
-	return false;
-}
-
-bool NFFileProcess::SaveForLogicClass()
-{
-	std::string strFileName = strXMLStructPath + "LogicClass.xml";
-
-	FILE* iniWriter = fopen(strFileName.c_str(), "w");
-
-	std::string strFileHead = "<?xml version='1.0' encoding='utf-8' ?>\n<XML>\n";
-	fwrite(strFileHead.c_str(), strFileHead.length(), 1, iniWriter);
-
-	ClassData* pBaseObject = mxClassData["IObject"];
-
-	std::string strElementData;
-	strElementData += "\t<Class Id=\"" + pBaseObject->xStructData.strClassName + "\"\t";
-	strElementData += "Path=\"NFDataCfg/Struct/" + pBaseObject->xStructData.strClassName + ".xml\"\t";
-	strElementData += "InstancePath=\"NFDataCfg/Ini/" + pBaseObject->xStructData.strClassName + ".xml\"\t>\n";
-
-	for (std::map<std::string, ClassData*>::iterator it = mxClassData.begin(); it != mxClassData.end(); ++it)
-	{
-		const std::string& strClassName = it->first;
-		ClassData* pClassDta = it->second;
-		if (strClassName == "IObject")
-		{
-			continue;
-		}
-
-		strElementData += "\t\t<Class Id=\"" + pClassDta->xStructData.strClassName + "\"\t";
-		strElementData += "Path=\"NFDataCfg/Struct/" + pClassDta->xStructData.strClassName + ".xml\"\t";
-		strElementData += "InstancePath=\"NFDataCfg/Ini/" + pClassDta->xStructData.strClassName + ".xml\"\t/>\n";
-
-	}
-
-	strElementData += "\t</Class>\n";
-	fwrite(strElementData.c_str(), strElementData.length(), 1, iniWriter);
-
-	std::string strFileEnd = "</XML>";
-	fwrite(strFileEnd.c_str(), strFileEnd.length(), 1, iniWriter);
-
-	return false;
-}
-
-
-void NFFileProcess::SetUTF8(const bool b)
-{
-	bConvertIntoUTF8 = b;
-}
-
-std::vector<std::string> NFFileProcess::GetFileListInFolder(std::string folderPath, int depth)
-{
-	std::vector<std::string> result;
-#if NF_PLATFORM == NF_PLATFORM_WIN
-	_finddata_t FileInfo;
-	std::string strfind = folderPath + "\\*";
-	long long Handle = _findfirst(strfind.c_str(), &FileInfo);
-
-
-	if (Handle == -1L)
-	{
-		std::cerr << "can not match the folder path" << std::endl;
-		exit(-1);
-	}
-	do {
-
-		if (FileInfo.attrib & _A_SUBDIR)
-		{
-
-			if ((strcmp(FileInfo.name, ".") != 0) && (strcmp(FileInfo.name, "..") != 0))
-			{
-				std::string newPath = folderPath + "\\" + FileInfo.name;
-				//dfsFolder(newPath, depth);
-			}
-		}
-		else
-		{
-
-			std::string filename = (folderPath + "\\" + FileInfo.name);
-			result.push_back(filename);
-		}
-	} while (_findnext(Handle, &FileInfo) == 0);
-
-
-	_findclose(Handle);
-#else
-	DIR *pDir;
-	struct dirent *ent;
-	char childpath[512];
-	char absolutepath[512];
-	pDir = opendir(folderPath.c_str());
-	memset(childpath, 0, sizeof(childpath));
-	while ((ent = readdir(pDir)) != NULL)
-	{
-		if (ent->d_type & DT_DIR)
-		{
-			if (strcmp(ent->d_name, ".") == 0 || strcmp(ent->d_name, "..") == 0)
-			{
-				continue;
-			}
-		}
-		else
-		{
-			sprintf(absolutepath, "%s/%s", folderPath.c_str(), ent->d_name);
-			result.push_back(absolutepath);
-		}
-	}
-
-	sort(result.begin(), result.end());
-#endif
-	return result;
-}
-
-void NFFileProcess::StringReplace(std::string & strBig, const std::string & strsrc, const std::string & strdst)
-{
-	std::string::size_type pos = 0;
-	std::string::size_type srclen = strsrc.size();
-	std::string::size_type dstlen = strdst.size();
-
-	while ((pos = strBig.find(strsrc, pos)) != std::string::npos)
-	{
-		strBig.replace(pos, srclen, strdst);
-		pos += dstlen;
-	}
-}
->>>>>>> 9a725c78
+}